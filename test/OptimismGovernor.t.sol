// SPDX-License-Identifier: MIT
pragma solidity ^0.8.19;

import "forge-std/Test.sol";
import {TransparentUpgradeableProxy} from "@openzeppelin/contracts/proxy/transparent/TransparentUpgradeableProxy.sol";
import {IGovernorUpgradeable} from "@openzeppelin/contracts-upgradeable/governance/IGovernorUpgradeable.sol";
import {Timelock, TimelockControllerUpgradeable} from "test/mocks/TimelockMock.sol";
import {TokenMock} from "test/mocks/TokenMock.sol";
import {VotingModule} from "src/modules/VotingModule.sol";
import {ProposalTypesConfigurator, IProposalTypesConfigurator} from "src/ProposalTypesConfigurator.sol";
import {
    ApprovalVotingModule,
    ProposalOption,
    ProposalSettings,
    PassingCriteria
} from "src/modules/ApprovalVotingModule.sol";
import {
    OptimisticModule_SocialSignalling as OptimisticModule,
    ProposalSettings as OptimisticProposalSettings
} from "src/modules/OptimisticModule.sol";
import {OptimismGovernorMock, OptimismGovernor} from "test/mocks/OptimismGovernorMock.sol";
import {ApprovalVotingModuleMock} from "test/mocks/ApprovalVotingModuleMock.sol";
import {VoteType} from "test/ApprovalVotingModule.t.sol";
import {ExecutionTargetFake} from "test/fakes/ExecutionTargetFake.sol";
import {IVotingToken} from "src/interfaces/IVotingToken.sol";
import {IVotableSupplyOracle} from "src/interfaces/IVotableSupplyOracle.sol";
import {VotableSupplyOracle} from "src/VotableSupplyOracle.sol";

enum ProposalState {
    Pending,
    Active,
    Canceled,
    Defeated,
    Succeeded,
    Queued,
    Expired,
    Executed
}

contract OptimismGovernorTest is Test {
    /*//////////////////////////////////////////////////////////////
                                 EVENTS
    //////////////////////////////////////////////////////////////*/

    event ProposalCreated(
        uint256 indexed proposalId,
        address indexed proposer,
        address[] targets,
        uint256[] values,
        string[] signatures,
        bytes[] calldatas,
        uint256 startBlock,
        uint256 endBlock,
        string description,
        uint8 proposalType
    );
    event ProposalCreated(
        uint256 indexed proposalId,
        address indexed proposer,
        address indexed votingModule,
        bytes proposalData,
        uint256 startBlock,
        uint256 endBlock,
        string description,
        uint8 proposalType
    );

    event ProposalCreated(
        uint256 proposalId,
        address proposer,
        address votingModule,
        bytes proposalData,
        uint256 startBlock,
        uint256 endBlock,
        string description
    );

    event VoteCastWithParams(
        address indexed voter, uint256 proposalId, uint8 support, uint256 weight, string reason, bytes params
    );

    event ProposalCanceled(uint256 proposalId);
    event ProposalExecuted(uint256 proposalId);
    event ProposalTypeUpdated(uint256 indexed proposalId, uint8 proposalType);
    event ManagerSet(address indexed oldManager, address indexed newManager);

    /*//////////////////////////////////////////////////////////////
                                 ERRORS
    //////////////////////////////////////////////////////////////*/

    error InvalidProposalType(uint8 proposalType);
    error InvalidProposalId();
    error InvalidProposedTxForType();
    error InvalidProposalLength();
    error InvalidEmptyProposal();
    error InvalidVotesBelowThreshold();
    error InvalidProposalExists();
    error NotManagerOrTimelock();

    /*//////////////////////////////////////////////////////////////
                                STORAGE
    //////////////////////////////////////////////////////////////*/

    address deployer = makeAddr("deployer");
    ProposalTypesConfigurator public proposalTypesConfigurator;
    VotableSupplyOracle internal votableSupplyOracle;
    Timelock public timelock;
    ExecutionTargetFake public targetFake;
    address internal proxyAdmin = makeAddr("proxyAdmin");
    address internal manager = makeAddr("manager");
    address internal minter = makeAddr("minter");
    string description = "a nice description";
    // helper to keep track of proposal types
    uint256 proposalTypesIndex = 1;
    uint256 timelockDelay;

    TokenMock internal govToken;
    address public implementation;
    address internal governorProxy;
    OptimismGovernorMock public governor;
    ApprovalVotingModuleMock internal module;
    OptimisticModule internal optimisticModule;

    /*//////////////////////////////////////////////////////////////
                                 SETUP
    //////////////////////////////////////////////////////////////*/

    function setUp() public virtual {
        vm.startPrank(deployer);

        // Deploy token
        govToken = new TokenMock(minter);

        // Deploy Proposal Types Configurator
        proposalTypesConfigurator = new ProposalTypesConfigurator();

        // Deploy votable supply oracle
        votableSupplyOracle = new VotableSupplyOracle(address(this), 0);

        // Deploy timelock
        timelock = Timelock(payable(new TransparentUpgradeableProxy(address(new Timelock()), proxyAdmin, "")));

        // Deploy governor impl
        implementation = address(new OptimismGovernorMock());

        // Deploy governor proxy
        governorProxy = address(
            new TransparentUpgradeableProxy(
                implementation,
                proxyAdmin,
                abi.encodeCall(
                    OptimismGovernor.initialize,
                    (
                        IVotingToken(address(govToken)),
                        IVotableSupplyOracle(address(votableSupplyOracle)),
                        manager,
                        address(0),
                        timelock,
                        IProposalTypesConfigurator(proposalTypesConfigurator),
                        new IProposalTypesConfigurator.ProposalType[](0)
                    )
                )
            )
        );
        governor = OptimismGovernorMock(payable(governorProxy));

        // Initialize timelock
        timelockDelay = 2 days;
        timelock.initialize(timelockDelay, governorProxy, manager);
        vm.stopPrank();

        // Deploy modules
        module = new ApprovalVotingModuleMock(address(governor));
        optimisticModule = new OptimisticModule(address(governor));

        // do manager stuff
        vm.startPrank(manager);
        governor.setModuleApproval(address(module), true);
        governor.setModuleApproval(address(optimisticModule), true);
        proposalTypesConfigurator.setProposalType(0, 3_000, 5_000, "Default", "Lorem Ipsum", address(0));
        proposalTypesConfigurator.setProposalType(1, 5_000, 7_000, "Alt", "Lorem Ipsum", address(module));
        proposalTypesConfigurator.setProposalType(2, 0, 0, "Optimistic", "Lorem Ipsum", address(optimisticModule));
        vm.stopPrank();
        targetFake = new ExecutionTargetFake();
    }

    /**
     * @notice Generates the scope key defined as the contract address combined with the function selector
     * @param contractAddress Address of the contract to be enforced by the scope
     * @param selector A byte4 function selector on the contract to be enforced by the scope
     */
    function _pack(address contractAddress, bytes4 selector) internal pure returns (bytes24 result) {
        bytes20 left = bytes20(contractAddress);
        assembly ("memory-safe") {
            left := and(left, shl(96, not(0)))
            selector := and(selector, shl(224, not(0)))
            result := or(left, shr(160, selector))
        }
    }

    function _formatProposalData(uint256 _proposalTargetCalldata) public virtual returns (bytes memory proposalData) {
        address receiver1 = makeAddr("receiver1");
        address receiver2 = makeAddr("receiver2");

        address[] memory targets1 = new address[](1);
        uint256[] memory values1 = new uint256[](1);
        bytes[] memory calldatas1 = new bytes[](1);
        // Call executeCallback and send 0.01 ether to receiver1
        vm.deal(address(timelock), 0.01 ether);
        targets1[0] = receiver1;
        values1[0] = 0.01 ether;
        calldatas1[0] = abi.encodeWithSelector(this.executeCallback.selector);

        address[] memory targets2 = new address[](2);
        uint256[] memory values2 = new uint256[](2);
        bytes[] memory calldatas2 = new bytes[](2);
        // Send 0.01 ether to receiver2
        targets2[0] = receiver2;
        values2[0] = 0.01 ether;
        // Call SetNumber on ExecutionTargetFake
        targets2[1] = address(targetFake);
        calldatas2[1] = abi.encodeWithSelector(ExecutionTargetFake.setNumber.selector, _proposalTargetCalldata);

        ProposalOption[] memory options = new ProposalOption[](2);
        options[0] = ProposalOption(0, targets1, values1, calldatas1, "option 1");
        options[1] = ProposalOption(0, targets2, values2, calldatas2, "option 2");
        ProposalSettings memory settings = ProposalSettings({
            maxApprovals: 1,
            criteria: uint8(PassingCriteria.TopChoices),
            criteriaValue: 1,
            budgetToken: address(0),
            budgetAmount: 1 ether
        });

        return abi.encode(options, settings);
    }

    function executeCallback() public payable virtual {}

    function _assumeZeroBalance(address _actor) public view {
        vm.assume(_actor != address(module));
    }

    function _mintAndDelegate(address _actor, uint256 _amount) internal {
        vm.assume(_actor != address(0));
        vm.assume(_actor != proxyAdmin);
        vm.prank(minter);
        govToken.mint(_actor, _amount);
        vm.prank(_actor);
        govToken.delegate(_actor);
    }

    function _managerOrTimelock(uint256 _actorSeed) internal view returns (address) {
        if (_actorSeed % 2 == 1) return manager;
        else return governor.timelock();
    }

    function _createValidProposal() internal returns (uint256) {
        address[] memory targets = new address[](1);
        targets[0] = address(targetFake);
        uint256[] memory values = new uint256[](1);
        bytes[] memory calldatas = new bytes[](1);

        vm.startPrank(manager);
        governor.setVotingDelay(0);
        governor.setVotingPeriod(14);
        // ProposalThreshold is not set, so it defaults to 0.
        uint256 proposalId = governor.propose(targets, values, calldatas, "Test");
        vm.stopPrank();
        return proposalId;
    }
}

contract Initialize is OptimismGovernorTest {
    function testFuzz_InitializesState(address _token, address _manager, address _timelock) public virtual {
        ProposalTypesConfigurator _proposalTypesConfigurator = new ProposalTypesConfigurator();
        IProposalTypesConfigurator.ProposalType[] memory _proposalTypes =
            new IProposalTypesConfigurator.ProposalType[](4);
        _proposalTypes[0] = IProposalTypesConfigurator.ProposalType(1_500, 9_000, "Default", "Lorem Ipsum", address(0));
        _proposalTypes[1] = IProposalTypesConfigurator.ProposalType(3_500, 7_000, "Alt", "Lorem Ipsum", address(0));
        _proposalTypes[2] = IProposalTypesConfigurator.ProposalType(7_500, 3_100, "Whatever", "Lorem Ipsum", address(0));
        _proposalTypes[3] =
            IProposalTypesConfigurator.ProposalType(0, 0, "Optimistic", "Lorem Ipsum", address(optimisticModule));
        OptimismGovernor _governor = OptimismGovernor(
            payable(
                new TransparentUpgradeableProxy(
                    implementation,
                    proxyAdmin,
                    abi.encodeCall(
                        OptimismGovernor.initialize,
                        (
                            IVotingToken(_token),
                            IVotableSupplyOracle(address(0)),
                            _manager,
                            address(0),
                            TimelockControllerUpgradeable(payable(_timelock)),
                            IProposalTypesConfigurator(address(_proposalTypesConfigurator)),
                            _proposalTypes
                        )
                    )
                )
            )
        );
        assertEq(address(_governor.token()), _token);
        assertEq(_governor.manager(), _manager);
        assertEq(_governor.timelock(), address(_timelock));
        assertEq(_proposalTypesConfigurator.proposalTypes(0), _proposalTypes[0]);
        assertEq(_proposalTypesConfigurator.proposalTypes(1), _proposalTypes[1]);
        assertEq(_proposalTypesConfigurator.proposalTypes(2), _proposalTypes[2]);
        assertEq(_proposalTypesConfigurator.proposalTypes(3), _proposalTypes[3]);
    }

    function assertEq(
        IProposalTypesConfigurator.ProposalType memory a,
        IProposalTypesConfigurator.ProposalType memory b
    ) internal pure {
        assertEq(a.quorum, b.quorum);
        assertEq(a.approvalThreshold, b.approvalThreshold);
        assertEq(a.name, b.name);
    }
}

contract Propose is OptimismGovernorTest {
    function testFuzz_CreatesProposalWhenThresholdIsMet(
        address _actor,
        uint256 _proposalThreshold,
        uint256 _actorBalance
    ) public virtual {
        _actor = manager;
        _proposalThreshold = bound(_proposalThreshold, 0, type(uint208).max);
        _actorBalance = bound(_actorBalance, _proposalThreshold, type(uint208).max);
        address[] memory targets = new address[](1);
        targets[0] = address(this);
        uint256[] memory values = new uint256[](1);
        bytes[] memory calldatas = new bytes[](1);
        calldatas[0] = abi.encodeWithSelector(this.executeCallback.selector);

        vm.prank(manager);
        governor.setProposalThreshold(_proposalThreshold);

        // Give actor enough tokens to meet proposal threshold.
        vm.prank(minter);
        govToken.mint(_actor, _actorBalance);
        vm.startPrank(_actor);
        govToken.delegate(_actor);
        vm.roll(vm.getBlockNumber() + 1);

        uint256 proposalId;
        proposalId = governor.propose(targets, values, calldatas, "Test", 0);
        vm.stopPrank();
        assertGt(governor.proposalSnapshot(proposalId), 0);
    }

    function testFuzz_CreatesProposalAsManager(uint256 _proposalThreshold) public virtual {
        _proposalThreshold = bound(_proposalThreshold, 0, type(uint208).max);
        address[] memory targets = new address[](1);
        targets[0] = address(this);
        uint256[] memory values = new uint256[](1);
        bytes[] memory calldatas = new bytes[](1);
        calldatas[0] = abi.encodeWithSelector(this.executeCallback.selector);

        vm.prank(manager);
        governor.setProposalThreshold(_proposalThreshold);

        uint256 proposalId;
        vm.prank(manager);
        proposalId = governor.propose(targets, values, calldatas, "Test", 0);
        assertGt(governor.proposalSnapshot(proposalId), 0);
    }

    function testRevert_WithType_InvalidProposalType() public virtual {
        address[] memory targets = new address[](1);
        targets[0] = address(this);
        uint256[] memory values = new uint256[](1);
        bytes[] memory calldatas = new bytes[](1);
        calldatas[0] = abi.encodeWithSelector(this.executeCallback.selector);
        uint8 invalidPropType = 3;

        vm.prank(manager);
        vm.expectRevert(abi.encodeWithSelector(InvalidProposalType.selector, invalidPropType));
        governor.propose(targets, values, calldatas, "Test", invalidPropType);
    }

    function testRevert_proposalAlreadyCreated() public virtual {
        address[] memory targets = new address[](1);
        targets[0] = address(this);
        uint256[] memory values = new uint256[](1);
        bytes[] memory calldatas = new bytes[](1);
        calldatas[0] = abi.encodeWithSelector(this.executeCallback.selector);

        vm.startPrank(manager);
        governor.propose(targets, values, calldatas, "Test", 0);

        vm.expectRevert(InvalidProposalExists.selector);
        governor.propose(targets, values, calldatas, "Test", 0);
        vm.stopPrank();
    }
}

contract ProposeWithModule is OptimismGovernorTest {
    function testFuzz_CreatesProposalWhenProposalThresholdMet(
        address _actor,
        uint256 _proposalThreshold,
        uint256 _actorBalance
    ) public virtual {
        _actor = manager;
        _proposalThreshold = bound(_proposalThreshold, 0, type(uint208).max);
        _actorBalance = bound(_actorBalance, _proposalThreshold, type(uint208).max);
        uint8 _proposalType = 1;

        vm.prank(manager);
        governor.setProposalThreshold(_proposalThreshold);

        // Give actor enough tokens to meet proposal threshold.
        vm.prank(minter);
        govToken.mint(_actor, _actorBalance);
        vm.startPrank(_actor);
        govToken.delegate(_actor);
        vm.roll(vm.getBlockNumber() + 1);

        uint256 snapshot = block.number + governor.votingDelay();
        uint256 deadline = snapshot + governor.votingPeriod();
        bytes memory proposalData = _formatProposalData(0);
        uint256 proposalId =
            governor.hashProposalWithModule(address(module), proposalData, keccak256(bytes(description)));

        vm.expectEmit();
        emit ProposalCreated(
            proposalId, _actor, address(module), proposalData, snapshot, deadline, description, _proposalType
        );
        if (_proposalType > 0) {
            governor.proposeWithModule(VotingModule(module), proposalData, description, _proposalType);
        } else {
            governor.proposeWithModule(VotingModule(module), proposalData, description, 0);
        }
        vm.stopPrank();

        assertEq(governor.proposals(proposalId).proposalType, _proposalType);
        assertEq(governor.proposalSnapshot(proposalId), snapshot);
        assertEq(governor.proposalDeadline(proposalId), deadline);
        assertEq(uint8(governor.state(proposalId)), uint8(IGovernorUpgradeable.ProposalState.Pending));
    }

    function testFuzz_CreatesProposalWhenManager(uint256 _proposalThreshold) public virtual {
        _proposalThreshold = bound(_proposalThreshold, 0, type(uint208).max);
        vm.prank(manager);
        governor.setProposalThreshold(_proposalThreshold);
        uint8 _proposalType = 1;
        vm.startPrank(manager);

        uint256 snapshot = block.number + governor.votingDelay();
        uint256 deadline = snapshot + governor.votingPeriod();
        bytes memory proposalData = _formatProposalData(0);
        uint256 proposalId =
            governor.hashProposalWithModule(address(module), proposalData, keccak256(bytes(description)));

        vm.expectEmit();
        emit ProposalCreated(
            proposalId, manager, address(module), proposalData, snapshot, deadline, description, _proposalType
        );
        if (_proposalType > 0) {
            governor.proposeWithModule(VotingModule(module), proposalData, description, _proposalType);
        } else {
            governor.proposeWithModule(VotingModule(module), proposalData, description, 1);
        }
        vm.stopPrank();

        assertEq(governor.proposals(proposalId).proposalType, _proposalType);
        assertEq(governor.proposalSnapshot(proposalId), snapshot);
        assertEq(governor.proposalDeadline(proposalId), deadline);
        assertEq(uint8(governor.state(proposalId)), uint8(IGovernorUpgradeable.ProposalState.Pending));
    }

    function test_RevertIf_InvalidProposalType() public virtual {
        bytes memory proposalData = _formatProposalData(0);
        uint8 invalidPropType = 3;

        vm.prank(manager);
        vm.expectRevert(abi.encodeWithSelector(InvalidProposalType.selector, invalidPropType));
        governor.proposeWithModule(VotingModule(module), proposalData, description, invalidPropType);
    }

    function test_ProposalTypeModuleAddress() public virtual {
        bytes memory proposalData = _formatProposalData(2);

        vm.startPrank(manager);
        vm.expectRevert(abi.encodeWithSelector(InvalidProposalType.selector, 2));
        governor.proposeWithModule(VotingModule(module), proposalData, description, 2);

        address[] memory targets = new address[](1);
        uint256[] memory values = new uint256[](1);
        bytes[] memory calldatas = new bytes[](1);
        vm.expectRevert(abi.encodeWithSelector(InvalidProposalType.selector, 2));
        governor.propose(targets, values, calldatas, "", 2);

        governor.proposeWithModule(VotingModule(optimisticModule), proposalData, description, 2);
        vm.stopPrank();
    }

    function test_RevertIf_ProposalAlreadyCreated() public virtual {
        bytes memory proposalData = _formatProposalData(0);

        vm.startPrank(manager);
        governor.proposeWithModule(VotingModule(module), proposalData, description, 1);

        vm.expectRevert(InvalidProposalExists.selector);
        governor.proposeWithModule(VotingModule(module), proposalData, description, 1);
        vm.stopPrank();
    }

    function test_RevertIf_ModuleNotApproved() public virtual {
        bytes memory proposalData = _formatProposalData(0);
        address module_ = makeAddr("module");

        vm.prank(manager);
        vm.expectRevert("Governor: module not approved");
        governor.proposeWithModule(VotingModule(module_), proposalData, description, 0);
    }
}

contract ProposeWithOptimisticModule is OptimismGovernorTest {
    function testFuzz_CreatesAProposalSuccessfully(address _actor) public {
        _actor = manager;
        bytes memory proposalData = abi.encode(OptimisticProposalSettings(1200, false));
        uint256 snapshot = block.number + governor.votingDelay();
        uint256 deadline = snapshot + governor.votingPeriod();
        uint256 proposalId =
            governor.hashProposalWithModule(address(optimisticModule), proposalData, keccak256(bytes(description)));

        vm.expectEmit();
        emit ProposalCreated(
            proposalId, _actor, address(optimisticModule), proposalData, snapshot, deadline, description, 2
        );
        vm.prank(_actor);
        governor.proposeWithModule(optimisticModule, proposalData, description, 2);

        assertEq(governor.proposals(proposalId).proposalType, 2);
        assertEq(governor.proposalSnapshot(proposalId), snapshot);
        assertEq(governor.proposalDeadline(proposalId), deadline);
        assertEq(uint8(governor.state(proposalId)), uint8(IGovernorUpgradeable.ProposalState.Pending));
    }

    function testFuzz_ProposalSucceedsWithoutAbsoluteVotes(address _actor, uint256 _elapsedAfterQueuing) public {
        _actor = manager;
        _elapsedAfterQueuing = bound(_elapsedAfterQueuing, 1, type(uint16).max);

        bytes memory proposalData = abi.encode(OptimisticProposalSettings(1200, false));
        uint256 snapshot = block.number + governor.votingDelay();
        uint256 deadline = snapshot + governor.votingPeriod();
        uint256 proposalId =
            governor.hashProposalWithModule(address(optimisticModule), proposalData, keccak256(bytes(description)));

        vm.expectEmit();
        emit ProposalCreated(
            proposalId, _actor, address(optimisticModule), proposalData, snapshot, deadline, description, 2
        );
        vm.prank(_actor);
        governor.proposeWithModule(optimisticModule, proposalData, description, 2);

        vm.roll(deadline + _elapsedAfterQueuing);
        assertEq(uint8(governor.state(proposalId)), uint8(IGovernorUpgradeable.ProposalState.Succeeded));
    }

    function testFuzz_ProposalSucceedsWithSomeAbsoluteVotes(
        address _actor,
        address _actorFor,
        address _actorAgainst,
        uint256 _elapsedAfterQueuing,
        uint256 _againstThreshold,
        uint256 _forAmount,
        uint256 _againstAmount
    ) public {
        _actor = manager;
        vm.assume(_actorFor != proxyAdmin && _actorAgainst != proxyAdmin);
        vm.assume(_actorFor != address(0) && _actorAgainst != address(0));
        vm.assume(_actorFor != _actorAgainst);
        _againstThreshold = bound(_againstThreshold, 1, type(uint208).max);
        _forAmount = bound(_forAmount, 0, type(uint208).max - _againstThreshold);
        _againstAmount = bound(_againstAmount, 0, _againstThreshold - 1);
        _elapsedAfterQueuing = bound(_elapsedAfterQueuing, 1, type(uint16).max);

        vm.startPrank(minter);
        govToken.mint(_actorFor, _forAmount);
        govToken.mint(_actorAgainst, _againstAmount);
        vm.stopPrank();

        vm.prank(_actorFor);
        govToken.delegate(_actorFor);
        vm.prank(_actorAgainst);
        govToken.delegate(_actorAgainst);

        bytes memory proposalData = abi.encode(OptimisticProposalSettings(uint248(_againstThreshold), false));
        uint256 snapshot = block.number + governor.votingDelay();
        uint256 deadline = snapshot + governor.votingPeriod();
        uint256 proposalId =
            governor.hashProposalWithModule(address(optimisticModule), proposalData, keccak256(bytes(description)));

        vm.expectEmit();
        emit ProposalCreated(
            proposalId, _actor, address(optimisticModule), proposalData, snapshot, deadline, description, 2
        );
        vm.prank(_actor);
        governor.proposeWithModule(optimisticModule, proposalData, description, 2);
        vm.roll(block.number + snapshot);

        vm.prank(_actorFor);
        governor.castVote(proposalId, 1);
        vm.prank(_actorAgainst);
        governor.castVote(proposalId, 0);

        vm.roll(deadline + _elapsedAfterQueuing);

        assertEq(uint8(governor.state(proposalId)), uint8(IGovernorUpgradeable.ProposalState.Succeeded));
    }

    function testFuzz_ProposalFailsWithSomeAbsoluteVotes(
        address _actor,
        address _actorFor,
        address _actorAgainst,
        uint256 _elapsedAfterQueuing,
        uint256 _againstThreshold,
        uint256 _totalMintAmount,
        uint256 _forAmount,
        uint256 _againstAmount
    ) public {
        _actor = manager;
        vm.assume(_actorFor != proxyAdmin && _actorAgainst != proxyAdmin);
        vm.assume(_actorFor != address(0) && _actorAgainst != address(0));
        vm.assume(_actorFor != _actorAgainst);
        _totalMintAmount = bound(_totalMintAmount, 1, type(uint208).max);
        _againstThreshold = bound(_againstThreshold, 1, _totalMintAmount);
        _againstAmount = bound(_againstAmount, _againstThreshold, _totalMintAmount);
        _forAmount = bound(_forAmount, 0, _totalMintAmount - _againstAmount);
        _elapsedAfterQueuing = bound(_elapsedAfterQueuing, 1, type(uint16).max);

        // Mint
        vm.startPrank(minter);
        govToken.mint(_actorFor, _forAmount);
        govToken.mint(_actorAgainst, _againstAmount);
        vm.stopPrank();
        // Delegate
        vm.prank(_actorFor);
        govToken.delegate(_actorFor);
        vm.prank(_actorAgainst);
        govToken.delegate(_actorAgainst);

        bytes memory proposalData = abi.encode(OptimisticProposalSettings(uint248(_againstThreshold), false));
        uint256 snapshot = block.number + governor.votingDelay();
        uint256 deadline = snapshot + governor.votingPeriod();

        vm.prank(_actor);
        uint256 proposalId = governor.proposeWithModule(optimisticModule, proposalData, description, 2);
        vm.roll(snapshot + 1);

        // Vote
        vm.prank(_actorFor);
        governor.castVote(proposalId, uint8(VoteType.For));
        vm.prank(_actorAgainst);
        governor.castVote(proposalId, uint8(VoteType.Against));

        vm.roll(deadline + _elapsedAfterQueuing);
        assertEq(uint8(governor.state(proposalId)), uint8(IGovernorUpgradeable.ProposalState.Defeated));
    }

    function testFuzz_ProposalSucceedsWithoutRelativeVotes(
        address _actor,
        uint256 _elapsedAfterQueuing,
        uint256 _againstThresholdPercentage
    ) public {
        _actor = manager;
        _elapsedAfterQueuing = bound(_elapsedAfterQueuing, 1, type(uint16).max);
        _againstThresholdPercentage = bound(_againstThresholdPercentage, 1, optimisticModule.PERCENT_DIVISOR());
        bytes memory proposalData = abi.encode(OptimisticProposalSettings(uint248(_againstThresholdPercentage), true));
        uint256 snapshot = block.number + governor.votingDelay();
        uint256 deadline = snapshot + governor.votingPeriod();
        uint256 proposalId =
            governor.hashProposalWithModule(address(optimisticModule), proposalData, keccak256(bytes(description)));
        vm.prank(minter);
        // In Optimistic Proposal Settings, if isRelativeToVotableSupply is set to true, the total supply of the token cannot be 0.
        govToken.mint(address(_actor), 1e30);

        vm.expectEmit();
        emit ProposalCreated(
            proposalId, _actor, address(optimisticModule), proposalData, snapshot, deadline, description, 2
        );
        vm.prank(_actor);
        governor.proposeWithModule(optimisticModule, proposalData, description, 2);

        vm.roll(deadline + _elapsedAfterQueuing);
        assertEq(uint8(governor.state(proposalId)), uint8(IGovernorUpgradeable.ProposalState.Succeeded));
    }

    function testFuzz_ProposalSucceedsWithSomeRelativeVotes(
        address _actor,
        address _actorFor,
        address _actorAgainst,
        uint256 _againstThresholdPercentage,
        uint256 _totalMintAmount,
        uint256 _forAmount,
        uint256 _againstAmount,
        uint256 _elapsedAfterQueuing
    ) public {
        _actor = manager;
        vm.assume(_actorFor != proxyAdmin && _actorAgainst != proxyAdmin);
        vm.assume(_actor != address(0) && _actorFor != address(0) && _actorAgainst != address(0));
        vm.assume(_actor != _actorFor && _actorFor != _actorAgainst && _actorAgainst != _actor);
        _totalMintAmount = bound(_totalMintAmount, 1e4, type(uint208).max);
        _againstThresholdPercentage = bound(_againstThresholdPercentage, 1, optimisticModule.PERCENT_DIVISOR());
        uint256 _againstThreshold =
            _totalMintAmount * _againstThresholdPercentage / (optimisticModule.PERCENT_DIVISOR());
        _againstAmount = bound(_againstAmount, 0, _againstThreshold - 1);
        _forAmount = bound(_forAmount, 0, _totalMintAmount - _againstAmount);
        _elapsedAfterQueuing = bound(_elapsedAfterQueuing, 1, type(uint16).max);

        vm.startPrank(minter);
        govToken.mint(_actorFor, _forAmount);
        govToken.mint(_actorAgainst, _againstAmount);
        govToken.mint(_actor, _totalMintAmount - _forAmount - _againstAmount);
        vm.stopPrank();

        vm.prank(_actorFor);
        govToken.delegate(_actorFor);
        vm.prank(_actorAgainst);
        govToken.delegate(_actorAgainst);

        bytes memory proposalData = abi.encode(OptimisticProposalSettings(uint248(_againstThresholdPercentage), true));
        uint256 snapshot = block.number + governor.votingDelay();
        uint256 deadline = snapshot + governor.votingPeriod();

        vm.prank(_actor);
        uint256 proposalId = governor.proposeWithModule(optimisticModule, proposalData, description, 2);
        vm.roll(snapshot + 1);

        vm.prank(_actorFor);
        governor.castVote(proposalId, uint8(VoteType.For));
        vm.prank(_actorAgainst);
        governor.castVote(proposalId, uint8(VoteType.Against));

        vm.roll(deadline + _elapsedAfterQueuing);
        assertEq(uint8(governor.state(proposalId)), uint8(IGovernorUpgradeable.ProposalState.Succeeded));
    }

    function testFuzz_ProposalFailsWithSomeRelativeVotes(
        address _actor,
        address _actorFor,
        address _actorAgainst,
        uint256 _againstThresholdPercentage,
        uint256 _totalMintAmount,
        uint256 _forAmount,
        uint256 _againstAmount,
        uint256 _elapsedAfterQueuing
    ) public {
        _actor = manager;
        vm.assume(_actorFor != proxyAdmin && _actorAgainst != proxyAdmin);
        vm.assume(_actor != address(0) && _actorFor != address(0) && _actorAgainst != address(0));
        vm.assume(_actorFor != _actorAgainst);
        _totalMintAmount = bound(_totalMintAmount, 1e4, type(uint208).max);
        _againstThresholdPercentage = bound(_againstThresholdPercentage, 1, optimisticModule.PERCENT_DIVISOR());
        uint256 _againstThreshold =
            _totalMintAmount * _againstThresholdPercentage / (optimisticModule.PERCENT_DIVISOR());
        _againstAmount = bound(_againstAmount, _againstThreshold, _totalMintAmount);
        _forAmount = bound(_forAmount, 0, _totalMintAmount - _againstAmount);
        _elapsedAfterQueuing = bound(_elapsedAfterQueuing, 1, type(uint16).max);

        vm.startPrank(minter);
        govToken.mint(_actorFor, _forAmount);
        govToken.mint(_actorAgainst, _againstAmount);
        govToken.mint(_actor, _totalMintAmount - _forAmount - _againstAmount);
        vm.stopPrank();

        vm.prank(_actorFor);
        govToken.delegate(_actorFor);
        vm.prank(_actorAgainst);
        govToken.delegate(_actorAgainst);

        bytes memory proposalData = abi.encode(OptimisticProposalSettings(uint248(_againstThresholdPercentage), true));
        uint256 snapshot = block.number + governor.votingDelay();
        uint256 deadline = snapshot + governor.votingPeriod();

        vm.prank(_actor);
        uint256 proposalId = governor.proposeWithModule(optimisticModule, proposalData, description, 2);
        vm.roll(snapshot + 1);

        vm.prank(_actorFor);
        governor.castVote(proposalId, uint8(VoteType.For));
        vm.prank(_actorAgainst);
        governor.castVote(proposalId, uint8(VoteType.Against));

        vm.roll(deadline + _elapsedAfterQueuing);
        assertEq(uint8(governor.state(proposalId)), uint8(IGovernorUpgradeable.ProposalState.Defeated));
    }
}

contract Queue is OptimismGovernorTest {
    // TODO: test that non-passing proposals can't be queued (aka voting period over)
    function testFuzz_QueuesASucceedingProposalWhenManager(
        uint256 _proposalTargetCalldata,
        uint256 _elapsedAfterQueuing
    ) public {
        _elapsedAfterQueuing = bound(_elapsedAfterQueuing, timelockDelay, type(uint208).max);
        vm.prank(minter);
        govToken.mint(address(this), 1e30);
        govToken.delegate(address(this));
        vm.deal(address(manager), 100 ether);

        address[] memory targets = new address[](1);
        targets[0] = address(targetFake);
        uint256[] memory values = new uint256[](1);
        bytes[] memory calldatas = new bytes[](1);
        calldatas[0] = abi.encodeWithSelector(ExecutionTargetFake.setNumber.selector, _proposalTargetCalldata);

        vm.startPrank(manager);
        governor.setVotingDelay(0);
        governor.setVotingPeriod(14);
        vm.stopPrank();
        vm.prank(manager);
        uint256 proposalId = governor.propose(targets, values, calldatas, "Test");

        vm.roll(block.number + 1);
        governor.castVote(proposalId, 1);
        vm.roll(block.number + 14);

        assertEq(uint256(governor.state(proposalId)), uint256(IGovernorUpgradeable.ProposalState.Succeeded));
        vm.prank(manager);
        governor.queue(targets, values, calldatas, keccak256("Test"));
        assertEq(uint256(governor.state(proposalId)), uint256(IGovernorUpgradeable.ProposalState.Queued));
    }

    function testFuzz_QueuesASucceededProposal(
        address _actor,
        uint256 _proposalTargetCalldata,
        uint256 _elapsedAfterQueuing
    ) public {
        _elapsedAfterQueuing = bound(_elapsedAfterQueuing, timelockDelay, type(uint208).max);
        vm.assume(_actor != proxyAdmin);
        vm.prank(minter);
        govToken.mint(address(this), 1e30);
        govToken.delegate(address(this));
        vm.deal(address(manager), 100 ether);

        address[] memory targets = new address[](1);
        targets[0] = address(targetFake);
        uint256[] memory values = new uint256[](1);
        bytes[] memory calldatas = new bytes[](1);
        calldatas[0] = abi.encodeWithSelector(ExecutionTargetFake.setNumber.selector, _proposalTargetCalldata);

        vm.startPrank(manager);
        governor.setVotingDelay(0);
        governor.setVotingPeriod(14);
        vm.stopPrank();
        vm.prank(manager);
        uint256 proposalId = governor.propose(targets, values, calldatas, "Test");

        vm.roll(block.number + 1);
        governor.castVote(proposalId, 1);
        vm.roll(block.number + 14);

        assertEq(uint256(governor.state(proposalId)), uint256(IGovernorUpgradeable.ProposalState.Succeeded));
        vm.prank(_actor);
        governor.queue(targets, values, calldatas, keccak256("Test"));
        assertEq(uint256(governor.state(proposalId)), uint256(IGovernorUpgradeable.ProposalState.Queued));
    }

    function testFuzz_RevertIf_QueuesAProposalBeforeItSucceeds(
        uint256 _proposalTargetCalldata,
        uint256 _elapsedAfterQueuing
    ) public {
        _elapsedAfterQueuing = bound(_elapsedAfterQueuing, timelockDelay, type(uint208).max);
        vm.prank(minter);
        govToken.mint(address(this), 1e30);
        govToken.delegate(address(this));
        vm.deal(address(manager), 100 ether);

        address[] memory targets = new address[](1);
        targets[0] = address(targetFake);
        uint256[] memory values = new uint256[](1);
        bytes[] memory calldatas = new bytes[](1);
        calldatas[0] = abi.encodeWithSelector(ExecutionTargetFake.setNumber.selector, _proposalTargetCalldata);

        vm.startPrank(manager);
        governor.setVotingDelay(0);
        governor.setVotingPeriod(14);
        vm.stopPrank();
        vm.prank(manager);
        uint256 proposalId = governor.propose(targets, values, calldatas, "Test");

        assertEq(uint256(governor.state(proposalId)), uint256(IGovernorUpgradeable.ProposalState.Pending));
        vm.prank(manager);
        vm.expectRevert("Governor: proposal not successful");
        governor.queue(targets, values, calldatas, keccak256("Test"));
    }

    function testFuzz_RevertIf_ProposalAlreadyQueued(uint256 _proposalTargetCalldata, uint256 _elapsedAfterQueuing)
        public
    {
        _elapsedAfterQueuing = bound(_elapsedAfterQueuing, timelockDelay, type(uint208).max);
        vm.prank(minter);
        govToken.mint(address(this), 1e30);
        govToken.delegate(address(this));
        vm.deal(address(manager), 100 ether);

        address[] memory targets = new address[](1);
        targets[0] = address(targetFake);
        uint256[] memory values = new uint256[](1);
        bytes[] memory calldatas = new bytes[](1);
        calldatas[0] = abi.encodeWithSelector(ExecutionTargetFake.setNumber.selector, _proposalTargetCalldata);

        vm.startPrank(manager);
        governor.setVotingDelay(0);
        governor.setVotingPeriod(14);

        vm.stopPrank();
        vm.prank(manager);
        uint256 proposalId = governor.propose(targets, values, calldatas, "Test");

        vm.roll(block.number + 1);
        governor.castVote(proposalId, 1);
        vm.roll(block.number + 14);

        assertEq(uint256(governor.state(proposalId)), uint256(IGovernorUpgradeable.ProposalState.Succeeded));
        vm.prank(manager);
        governor.queue(targets, values, calldatas, keccak256("Test"));
        assertEq(uint256(governor.state(proposalId)), uint256(IGovernorUpgradeable.ProposalState.Queued));

        vm.prank(manager);
        vm.expectRevert("Governor: proposal not successful");
        governor.queue(targets, values, calldatas, keccak256("Test"));
        assertEq(uint256(governor.state(proposalId)), uint256(IGovernorUpgradeable.ProposalState.Queued));
    }
}

contract QueueWithModule is OptimismGovernorTest {
    function testFuzz_QueuesAProposalWhenItSucceedsByAManager(
        address _voter,
        uint256 _proposalTargetCalldata,
        uint256 _elapsedAfterQueuing
    ) public {
        _mintAndDelegate(_voter, 100e18);
        _elapsedAfterQueuing = bound(_elapsedAfterQueuing, timelockDelay, type(uint208).max);
        bytes memory proposalData = _formatProposalData(_proposalTargetCalldata);
        uint256 snapshot = block.number + governor.votingDelay();
        uint256 deadline = snapshot + governor.votingPeriod();
        string memory reason = "a nice reason";
        vm.deal(address(manager), 100 ether);

        vm.prank(manager);
        uint256 proposalId = governor.proposeWithModule(VotingModule(module), proposalData, description, 1);

        vm.roll(snapshot + 1);

        // Vote for option 1
        uint256[] memory optionVotes = new uint256[](1);
        optionVotes[0] = 1;
        bytes memory params = abi.encode(optionVotes);

        _mintAndDelegate(_voter, 100e18);
        vm.prank(_voter);
        governor.castVoteWithReasonAndParams(proposalId, uint8(VoteType.For), reason, params);

        vm.roll(deadline + 1);

        vm.prank(manager);
        governor.queueWithModule(VotingModule(module), proposalData, keccak256(bytes(description)));
        vm.warp(block.timestamp + _elapsedAfterQueuing);
        assertEq(uint256(governor.state(proposalId)), uint256(IGovernorUpgradeable.ProposalState.Queued));
    }

    function testFuzz_QueuesASucceededProposal(
        address _actor,
        address _voter,
        uint256 _proposalTargetCalldata,
        uint256 _elapsedAfterQueuing
    ) public {
        vm.assume(_actor != proxyAdmin);
        _mintAndDelegate(_voter, 100e18);
        _elapsedAfterQueuing = bound(_elapsedAfterQueuing, timelockDelay, type(uint208).max);
        bytes memory proposalData = _formatProposalData(_proposalTargetCalldata);
        uint256 snapshot = block.number + governor.votingDelay();
        uint256 deadline = snapshot + governor.votingPeriod();
        string memory reason = "a nice reason";
        vm.deal(address(manager), 100 ether);

        vm.prank(manager);
        uint256 proposalId = governor.proposeWithModule(VotingModule(module), proposalData, description, 1);

        vm.roll(snapshot + 1);

        // Vote for option 1
        uint256[] memory optionVotes = new uint256[](1);
        optionVotes[0] = 1;
        bytes memory params = abi.encode(optionVotes);

        _mintAndDelegate(_voter, 100e18);
        vm.prank(_voter);
        governor.castVoteWithReasonAndParams(proposalId, uint8(VoteType.For), reason, params);

        vm.roll(deadline + 1);

        vm.prank(_actor);
        governor.queueWithModule(VotingModule(module), proposalData, keccak256(bytes(description)));
        vm.warp(block.timestamp + _elapsedAfterQueuing);
        assertEq(uint256(governor.state(proposalId)), uint256(IGovernorUpgradeable.ProposalState.Queued));
    }

    function testFuzz_RevertIf_QueuesAProposalBeforeItSucceeds(
        uint256 _proposalTargetCalldata,
        uint256 _elapsedAfterQueuing
    ) public {
        _elapsedAfterQueuing = bound(_elapsedAfterQueuing, timelockDelay, type(uint208).max);
        bytes memory proposalData = _formatProposalData(_proposalTargetCalldata);
        vm.deal(address(manager), 100 ether);

        vm.prank(manager);
        uint256 proposalId = governor.proposeWithModule(VotingModule(module), proposalData, description, 1);

        assertEq(uint256(governor.state(proposalId)), uint256(IGovernorUpgradeable.ProposalState.Pending));
        vm.prank(manager);
        vm.expectRevert("Governor: proposal not successful");
        governor.queueWithModule(VotingModule(module), proposalData, keccak256(bytes(description)));
    }

    function testFuzz_RevertIf_ProposalAlreadyQueued(
        address _voter,
        uint256 _proposalTargetCalldata,
        uint256 _elapsedAfterQueuing
    ) public {
        _elapsedAfterQueuing = bound(_elapsedAfterQueuing, timelockDelay, type(uint208).max);
        _mintAndDelegate(_voter, 100e18);
        bytes memory proposalData = _formatProposalData(_proposalTargetCalldata);
        uint256 snapshot = block.number + governor.votingDelay();
        uint256 deadline = snapshot + governor.votingPeriod();
        string memory reason = "a nice reason";
        vm.deal(address(manager), 100 ether);

        vm.prank(manager);
        uint256 proposalId = governor.proposeWithModule(VotingModule(module), proposalData, description, 1);

        vm.roll(snapshot + 1);

        // Vote for option 1
        uint256[] memory optionVotes = new uint256[](1);
        optionVotes[0] = 1;
        bytes memory params = abi.encode(optionVotes);

        vm.prank(_voter);
        governor.castVoteWithReasonAndParams(proposalId, uint8(VoteType.For), reason, params);

        vm.roll(deadline + 1);

        vm.prank(manager);
        governor.queueWithModule(VotingModule(module), proposalData, keccak256(bytes(description)));
        assertEq(uint256(governor.state(proposalId)), uint256(IGovernorUpgradeable.ProposalState.Queued));

        vm.prank(manager);
        vm.expectRevert("Governor: proposal not successful");
        governor.queueWithModule(VotingModule(module), proposalData, keccak256(bytes(description)));
    }
}

contract QueueWithOptimisticModule is OptimismGovernorTest {
    function testFuzz_RevertIf_QueuesAProposalSuccessfully(address _actor) public {
        _actor = manager;
        uint256 snapshot = block.number + governor.votingDelay();
        uint256 deadline = snapshot + governor.votingPeriod();
        bytes memory proposalData = abi.encode(OptimisticProposalSettings(1200, false));

        vm.startPrank(_actor);
        uint256 proposalId = governor.proposeWithModule(optimisticModule, proposalData, description, 2);
        vm.roll(deadline + 1);
        vm.expectRevert(OptimisticModule.OptimisticModuleOnlySignal.selector);
        governor.queueWithModule(optimisticModule, proposalData, keccak256(bytes(description)));
    }
}

contract Execute is OptimismGovernorTest {
    function testFuzz_ExecutesAProposalWhenManager(uint256 _proposalTargetCalldata, uint256 _elapsedAfterQueuing)
        public
        virtual
    {
        _elapsedAfterQueuing = bound(_elapsedAfterQueuing, timelockDelay, type(uint208).max);
        vm.prank(minter);
        govToken.mint(address(this), 1e30);
        govToken.delegate(address(this));
        vm.deal(address(manager), 100 ether);

        address[] memory targets = new address[](1);
        targets[0] = address(targetFake);
        uint256[] memory values = new uint256[](1);
        bytes[] memory calldatas = new bytes[](1);
        calldatas[0] = abi.encodeWithSelector(ExecutionTargetFake.setNumber.selector, _proposalTargetCalldata);

        vm.startPrank(manager);
        governor.setVotingDelay(0);
        governor.setVotingPeriod(14);

        vm.stopPrank();
        vm.prank(manager);
        uint256 proposalId = governor.propose(targets, values, calldatas, "Test");

        vm.roll(block.number + 1);
        governor.castVote(proposalId, 1);

        vm.roll(block.number + 14);

        vm.prank(manager);
        governor.queue(targets, values, calldatas, keccak256("Test"));
        vm.warp(block.timestamp + _elapsedAfterQueuing);

        vm.prank(manager);
        governor.execute(targets, values, calldatas, keccak256("Test"));

        assertEq(uint256(governor.state(proposalId)), uint256(IGovernorUpgradeable.ProposalState.Executed));
        assertEq(targetFake.number(), _proposalTargetCalldata);
    }

    function testFuzz_ExecutesAProposalAsAnyUser(
        address _actor,
        uint256 _proposalTargetCalldata,
        uint256 _elapsedAfterQueuing
    ) public virtual {
        _elapsedAfterQueuing = bound(_elapsedAfterQueuing, timelockDelay, type(uint208).max);
        vm.assume(_actor != proxyAdmin);
        vm.prank(minter);
        govToken.mint(address(this), 1e30);
        govToken.delegate(address(this));
        vm.deal(address(manager), 100 ether);

        address[] memory targets = new address[](1);
        targets[0] = address(targetFake);
        uint256[] memory values = new uint256[](1);
        bytes[] memory calldatas = new bytes[](1);
        calldatas[0] = abi.encodeWithSelector(ExecutionTargetFake.setNumber.selector, _proposalTargetCalldata);

        vm.startPrank(manager);
        governor.setVotingDelay(0);
        governor.setVotingPeriod(14);

        vm.stopPrank();
        vm.prank(manager);
        uint256 proposalId = governor.propose(targets, values, calldatas, "Test");

        vm.roll(block.number + 1);
        governor.castVote(proposalId, 1);

        vm.roll(block.number + 14);

        vm.prank(manager);
        governor.queue(targets, values, calldatas, keccak256("Test"));
        vm.warp(block.timestamp + _elapsedAfterQueuing);

        vm.prank(_actor);
        governor.execute(targets, values, calldatas, keccak256("Test"));

        assertEq(uint256(governor.state(proposalId)), uint256(IGovernorUpgradeable.ProposalState.Executed));
        assertEq(targetFake.number(), _proposalTargetCalldata);
    }

    function testFuzz_RevertIf_ProposalNotQueued(uint256 _proposalTargetCalldata) public {
        vm.prank(minter);
        govToken.mint(address(this), 1e30);
        govToken.delegate(address(this));
        vm.deal(address(manager), 100 ether);

        address[] memory targets = new address[](1);
        targets[0] = address(targetFake);
        uint256[] memory values = new uint256[](1);
        bytes[] memory calldatas = new bytes[](1);
        calldatas[0] = abi.encodeWithSelector(ExecutionTargetFake.setNumber.selector, _proposalTargetCalldata);

        vm.startPrank(manager);
        governor.setVotingDelay(0);
        governor.setVotingPeriod(14);

        vm.stopPrank();
        vm.prank(manager);
        uint256 proposalId = governor.propose(targets, values, calldatas, "Test");

        vm.roll(block.number + 1);
        governor.castVote(proposalId, 1);

        vm.roll(block.number + 14);

        vm.expectRevert("Governor: proposal not queued");
        vm.prank(manager);
        governor.execute(targets, values, calldatas, keccak256("Test"));
    }

    function testFuzz_RevertIf_ProposalQueuedButNotReady(uint256 _proposalTargetCalldata, uint256 _elapsedAfterQueuing)
        public
    {
        _elapsedAfterQueuing = bound(_elapsedAfterQueuing, 0, timelock.getMinDelay() - 1);
        vm.prank(minter);
        govToken.mint(address(this), 1e30);
        govToken.delegate(address(this));
        vm.deal(address(manager), 100 ether);

        address[] memory targets = new address[](1);
        targets[0] = address(targetFake);
        uint256[] memory values = new uint256[](1);
        bytes[] memory calldatas = new bytes[](1);
        calldatas[0] = abi.encodeWithSelector(ExecutionTargetFake.setNumber.selector, _proposalTargetCalldata);

        vm.startPrank(manager);
        governor.setVotingDelay(0);
        governor.setVotingPeriod(14);

        vm.stopPrank();
        vm.prank(manager);
        uint256 proposalId = governor.propose(targets, values, calldatas, "Test");

        vm.roll(block.number + 1);
        governor.castVote(proposalId, 1);

        vm.roll(block.number + 14);

        vm.prank(manager);
        governor.queue(targets, values, calldatas, keccak256("Test"));
        vm.warp(block.timestamp + _elapsedAfterQueuing);

        vm.expectRevert("TimelockController: operation is not ready");
        vm.prank(manager);
        governor.execute(targets, values, calldatas, keccak256("Test"));
    }

    function testFuzz_RevertIf_ProposalNotSuccessful(uint256 _proposalTargetCalldata) public {
        address[] memory targets = new address[](1);
        targets[0] = address(targetFake);
        uint256[] memory values = new uint256[](1);
        bytes[] memory calldatas = new bytes[](1);
        calldatas[0] = abi.encodeWithSelector(ExecutionTargetFake.setNumber.selector, _proposalTargetCalldata);

        vm.startPrank(manager);
        governor.setVotingDelay(0);
        governor.setVotingPeriod(14);

        uint256 proposalId = governor.propose(targets, values, calldatas, "Test");
        vm.roll(block.number + 15);

        assertEq(uint8(governor.state(proposalId)), uint8(ProposalState.Defeated));

        vm.expectRevert("Governor: proposal not queued");
        governor.execute(targets, values, calldatas, keccak256("Test"));
    }

    function testFuzz_RevertIf_ProposalAlreadyExecuted(uint256 _proposalTargetCalldata, uint256 _elapsedAfterQueuing)
        public
    {
        _elapsedAfterQueuing = bound(_elapsedAfterQueuing, timelockDelay, type(uint208).max);
        vm.prank(minter);
        govToken.mint(address(this), 1e30);
        govToken.delegate(address(this));
        vm.deal(address(manager), 100 ether);

        address[] memory targets = new address[](1);
        targets[0] = address(targetFake);
        uint256[] memory values = new uint256[](1);
        bytes[] memory calldatas = new bytes[](1);
        calldatas[0] = abi.encodeWithSelector(ExecutionTargetFake.setNumber.selector, _proposalTargetCalldata);

        vm.startPrank(manager);
        governor.setVotingDelay(0);
        governor.setVotingPeriod(14);

        vm.stopPrank();
        vm.prank(manager);
        uint256 proposalId = governor.propose(targets, values, calldatas, "Test");

        vm.roll(block.number + 1);
        governor.castVote(proposalId, 1);

        vm.roll(block.number + 14);

        vm.prank(manager);
        governor.queue(targets, values, calldatas, keccak256("Test"));
        vm.warp(block.timestamp + _elapsedAfterQueuing);

        vm.prank(manager);
        governor.execute(targets, values, calldatas, keccak256("Test"));

        vm.expectRevert("Governor: proposal not queued");
        vm.prank(manager);
        governor.execute(targets, values, calldatas, keccak256("Test"));
    }
}

contract ExecuteWithModule is OptimismGovernorTest {
    function testFuzz_ExecuteSuccessfulProposalAsManager(
        address _voter,
        uint256 _proposalTargetCalldata,
        uint256 _elapsedAfterQueuing
    ) public virtual {
        _elapsedAfterQueuing = bound(_elapsedAfterQueuing, timelockDelay, type(uint208).max);
        _mintAndDelegate(_voter, 100e18);
        bytes memory proposalData = _formatProposalData(_proposalTargetCalldata);
        uint256 snapshot = block.number + governor.votingDelay();
        uint256 deadline = snapshot + governor.votingPeriod();
        string memory reason = "a nice reason";
        vm.deal(address(manager), 100 ether);

        vm.prank(manager);
        uint256 proposalId = governor.proposeWithModule(VotingModule(module), proposalData, description, 1);

        vm.roll(snapshot + 1);

        // Vote for option 1
        uint256[] memory optionVotes = new uint256[](1);
        optionVotes[0] = 1;
        bytes memory params = abi.encode(optionVotes);

        vm.prank(_voter);
        governor.castVoteWithReasonAndParams(proposalId, uint8(VoteType.For), reason, params);

        vm.roll(deadline + 1);

        vm.prank(manager);
        governor.queueWithModule(VotingModule(module), proposalData, keccak256(bytes(description)));
        vm.warp(block.timestamp + _elapsedAfterQueuing);

        vm.prank(manager);
        vm.expectEmit();
        emit ProposalExecuted(proposalId);
        governor.executeWithModule(VotingModule(module), proposalData, keccak256(bytes(description)));
        assertEq(uint8(governor.state(proposalId)), uint8(ProposalState.Executed));
        assertEq(targetFake.number(), _proposalTargetCalldata);
    }

    function testFuzz_ExecuteSuccessfulProposalAsAnyActor(
        address _actor,
        address _voter,
        uint256 _proposalTargetCalldata,
        uint256 _elapsedAfterQueuing
    ) public virtual {
        vm.assume(_actor != proxyAdmin);
        _elapsedAfterQueuing = bound(_elapsedAfterQueuing, timelockDelay, type(uint208).max);
        _mintAndDelegate(_voter, 100e18);
        bytes memory proposalData = _formatProposalData(_proposalTargetCalldata);
        uint256 snapshot = block.number + governor.votingDelay();
        uint256 deadline = snapshot + governor.votingPeriod();
        string memory reason = "a nice reason";
        vm.deal(address(manager), 100 ether);

        vm.prank(manager);
        uint256 proposalId = governor.proposeWithModule(VotingModule(module), proposalData, description, 1);

        vm.roll(snapshot + 1);

        // Vote for option 1
        uint256[] memory optionVotes = new uint256[](1);
        optionVotes[0] = 1;
        bytes memory params = abi.encode(optionVotes);

        vm.prank(_voter);
        governor.castVoteWithReasonAndParams(proposalId, uint8(VoteType.For), reason, params);

        vm.roll(deadline + 1);

        vm.prank(manager);
        governor.queueWithModule(VotingModule(module), proposalData, keccak256(bytes(description)));
        vm.warp(block.timestamp + _elapsedAfterQueuing);

        vm.prank(manager);
        vm.expectEmit();
        emit ProposalExecuted(proposalId);
        governor.executeWithModule(VotingModule(module), proposalData, keccak256(bytes(description)));
        assertEq(uint8(governor.state(proposalId)), uint8(ProposalState.Executed));
        assertEq(targetFake.number(), _proposalTargetCalldata);
    }

    function testFuzz_RevertIf_ProposalNotQueued(address _voter, uint256 _proposalTargetCalldata) public {
        _mintAndDelegate(_voter, 100e18);
        bytes memory proposalData = _formatProposalData(_proposalTargetCalldata);
        uint256 snapshot = block.number + governor.votingDelay();
        uint256 deadline = snapshot + governor.votingPeriod();
        string memory reason = "a nice reason";
        vm.deal(address(manager), 100 ether);

        vm.prank(manager);
        uint256 proposalId = governor.proposeWithModule(VotingModule(module), proposalData, description, 1);

        vm.roll(snapshot + 1);

        // Vote for option 1
        uint256[] memory optionVotes = new uint256[](1);
        optionVotes[0] = 1;
        bytes memory params = abi.encode(optionVotes);

        vm.prank(_voter);
        governor.castVoteWithReasonAndParams(proposalId, uint8(VoteType.For), reason, params);

        vm.roll(deadline + 1);

        vm.expectRevert("Governor: proposal not queued");
        vm.prank(manager);
        governor.executeWithModule(VotingModule(module), proposalData, keccak256(bytes(description)));
    }

    function testFuzz_RevertIf_ProposalQueuedButNotReady(
        address _voter,
        uint256 _proposalTargetCalldata,
        uint256 _elapsedAfterQueuing
    ) public {
        _elapsedAfterQueuing = bound(_elapsedAfterQueuing, 0, timelock.getMinDelay() - 1);
        _mintAndDelegate(_voter, 100e18);
        bytes memory proposalData = _formatProposalData(_proposalTargetCalldata);
        uint256 snapshot = block.number + governor.votingDelay();
        uint256 deadline = snapshot + governor.votingPeriod();
        string memory reason = "a nice reason";
        vm.deal(address(manager), 100 ether);

        vm.prank(manager);
        uint256 proposalId = governor.proposeWithModule(VotingModule(module), proposalData, description, 1);

        vm.roll(snapshot + 1);

        // Vote for option 1
        uint256[] memory optionVotes = new uint256[](1);
        optionVotes[0] = 1;
        bytes memory params = abi.encode(optionVotes);

        vm.prank(_voter);
        governor.castVoteWithReasonAndParams(proposalId, uint8(VoteType.For), reason, params);

        vm.roll(deadline + 1);

        vm.prank(manager);
        governor.queueWithModule(VotingModule(module), proposalData, keccak256(bytes(description)));
        vm.warp(block.timestamp + _elapsedAfterQueuing);

        vm.expectRevert("TimelockController: operation is not ready");
        vm.prank(manager);
        governor.executeWithModule(VotingModule(module), proposalData, keccak256(bytes(description)));
    }

    function test_RevertIf_ProposalNotSuccessful() public virtual {
        bytes memory proposalData = _formatProposalData(0);
        uint256 snapshot = block.number + governor.votingDelay();
        uint256 deadline = snapshot + governor.votingPeriod();

        vm.prank(manager);
        uint256 proposalId = governor.proposeWithModule(VotingModule(module), proposalData, description, 1);

        vm.roll(deadline + 1);

        assertEq(uint8(governor.state(proposalId)), uint8(ProposalState.Defeated));

        vm.prank(manager);
        vm.expectRevert("Governor: proposal not queued");
        governor.executeWithModule(VotingModule(module), proposalData, keccak256(bytes(description)));
    }

    function testFuzz_RevertIf_ProposalAlreadyExecuted(
        address _voter,
        uint256 _proposalTargetCalldata,
        uint256 _elapsedAfterQueuing
    ) public {
        _elapsedAfterQueuing = bound(_elapsedAfterQueuing, timelockDelay, type(uint208).max);
        _mintAndDelegate(_voter, 100e18);
        bytes memory proposalData = _formatProposalData(_proposalTargetCalldata);
        uint256 snapshot = block.number + governor.votingDelay();
        uint256 deadline = snapshot + governor.votingPeriod();
        string memory reason = "a nice reason";
        vm.deal(address(manager), 100 ether);

        vm.prank(manager);
        uint256 proposalId = governor.proposeWithModule(VotingModule(module), proposalData, description, 1);

        vm.roll(snapshot + 1);

        // Vote for option 1
        uint256[] memory optionVotes = new uint256[](1);
        optionVotes[0] = 1;
        bytes memory params = abi.encode(optionVotes);

        vm.prank(_voter);
        governor.castVoteWithReasonAndParams(proposalId, uint8(VoteType.For), reason, params);

        vm.roll(deadline + 1);

        vm.prank(manager);
        governor.queueWithModule(VotingModule(module), proposalData, keccak256(bytes(description)));
        vm.warp(block.timestamp + _elapsedAfterQueuing);

        vm.prank(manager);
        governor.executeWithModule(VotingModule(module), proposalData, keccak256(bytes(description)));

        vm.expectRevert("Governor: proposal not queued");
        vm.prank(manager);
        governor.executeWithModule(VotingModule(module), proposalData, keccak256(bytes(description)));
    }
}

contract ExecuteWithOptimisticModule is OptimismGovernorTest {
    function testFuzz_RevertIf_ExecutesAProposalSuccessfully(uint256 _elapsedAfterQueuing) public {
        _elapsedAfterQueuing = bound(_elapsedAfterQueuing, timelockDelay, type(uint208).max);
        uint256 snapshot = block.number + governor.votingDelay();
        uint256 deadline = snapshot + governor.votingPeriod();
        bytes memory proposalData = abi.encode(OptimisticProposalSettings(1200, false));

        vm.startPrank(manager);
        uint256 proposalId = governor.proposeWithModule(optimisticModule, proposalData, description, 2);
        vm.roll(deadline + 1);
        vm.expectRevert();
        governor.executeWithModule(optimisticModule, proposalData, keccak256(bytes(description)));
    }
}

contract Cancel is OptimismGovernorTest {
    function testFuzz_CancelProposalAfterSucceedingButBeforeQueuing(
        uint256 _proposalTargetCalldata,
        uint256 _elapsedAfterQueuing,
        uint256 _actorSeed
    ) public virtual {
        _elapsedAfterQueuing = bound(_elapsedAfterQueuing, timelockDelay, type(uint208).max);
        vm.prank(minter);
        govToken.mint(address(this), 1e30);
        govToken.delegate(address(this));
        vm.deal(address(manager), 100 ether);

        address[] memory targets = new address[](1);
        targets[0] = address(targetFake);
        uint256[] memory values = new uint256[](1);
        bytes[] memory calldatas = new bytes[](1);
        calldatas[0] = abi.encodeWithSelector(ExecutionTargetFake.setNumber.selector, _proposalTargetCalldata);

        vm.startPrank(manager);
        governor.setVotingDelay(0);
        governor.setVotingPeriod(14);

        vm.stopPrank();
        vm.prank(manager);
        uint256 proposalId = governor.propose(targets, values, calldatas, "Test");

        vm.roll(block.number + 1);
        governor.castVote(proposalId, 1);
        vm.roll(block.number + 14);

        assertEq(uint256(governor.state(proposalId)), uint256(IGovernorUpgradeable.ProposalState.Succeeded));

        vm.expectEmit();
        emit ProposalCanceled(proposalId);
        vm.prank(_managerOrTimelock(_actorSeed));
        governor.cancel(targets, values, calldatas, keccak256("Test"));
        assertEq(uint256(governor.state(proposalId)), uint256(IGovernorUpgradeable.ProposalState.Canceled));
    }

    function testFuzz_CancelProposalAfterQueuing(
        uint256 _proposalTargetCalldata,
        uint256 _elapsedAfterQueuing,
        uint256 _actorSeed
    ) public virtual {
        _elapsedAfterQueuing = bound(_elapsedAfterQueuing, timelockDelay, type(uint208).max);
        vm.prank(minter);
        govToken.mint(address(this), 1e30);
        govToken.delegate(address(this));
        vm.deal(address(manager), 100 ether);

        address[] memory targets = new address[](1);
        targets[0] = address(targetFake);
        uint256[] memory values = new uint256[](1);
        bytes[] memory calldatas = new bytes[](1);
        calldatas[0] = abi.encodeWithSelector(ExecutionTargetFake.setNumber.selector, _proposalTargetCalldata);

        vm.startPrank(manager);
        governor.setVotingDelay(0);
        governor.setVotingPeriod(14);

        vm.stopPrank();
        vm.prank(manager);
        uint256 proposalId = governor.propose(targets, values, calldatas, "Test");

        vm.roll(block.number + 1);
        governor.castVote(proposalId, 1);
        vm.roll(block.number + 14);

        vm.prank(manager);
        governor.queue(targets, values, calldatas, keccak256("Test"));
        vm.warp(block.timestamp + _elapsedAfterQueuing);

        assertEq(uint256(governor.state(proposalId)), uint256(IGovernorUpgradeable.ProposalState.Queued));
        vm.expectEmit();
        emit ProposalCanceled(proposalId);
        vm.prank(_managerOrTimelock(_actorSeed));
        governor.cancel(targets, values, calldatas, keccak256("Test"));
        assertEq(uint256(governor.state(proposalId)), uint256(IGovernorUpgradeable.ProposalState.Canceled));
    }

    function test_CancelsProposalBeforeVoteEnd(uint256 _actorSeed) public virtual {
        vm.prank(minter);
        govToken.mint(address(this), 1000);
        govToken.delegate(address(this));

        address[] memory targets = new address[](1);
        targets[0] = address(this);
        uint256[] memory values = new uint256[](1);
        bytes[] memory calldatas = new bytes[](1);
        calldatas[0] = abi.encodeWithSelector(this.executeCallback.selector);

        vm.startPrank(manager);
        governor.setVotingDelay(0);
        governor.setVotingPeriod(14);

        uint256 proposalId = governor.propose(targets, values, calldatas, "Test");
        vm.stopPrank();

        vm.expectEmit();
        emit ProposalCanceled(proposalId);
        vm.prank(_managerOrTimelock(_actorSeed));
        governor.cancel(targets, values, calldatas, keccak256("Test"));
        assertEq(uint256(governor.state(proposalId)), uint256(IGovernorUpgradeable.ProposalState.Canceled));
    }

    function testFuzz_RevertIf_CancelProposalAfterExecution(
        uint256 _proposalTargetCalldata,
        uint256 _elapsedAfterQueuing,
        uint256 _actorSeed
    ) public virtual {
        _elapsedAfterQueuing = bound(_elapsedAfterQueuing, timelockDelay, type(uint208).max);
        vm.prank(minter);
        govToken.mint(address(this), 1e30);
        govToken.delegate(address(this));
        vm.deal(address(manager), 100 ether);

        address[] memory targets = new address[](1);
        targets[0] = address(targetFake);
        uint256[] memory values = new uint256[](1);
        bytes[] memory calldatas = new bytes[](1);
        calldatas[0] = abi.encodeWithSelector(ExecutionTargetFake.setNumber.selector, _proposalTargetCalldata);

        vm.startPrank(manager);
        governor.setVotingDelay(0);
        governor.setVotingPeriod(14);

        vm.stopPrank();
        vm.prank(manager);
        uint256 proposalId = governor.propose(targets, values, calldatas, "Test");

        vm.roll(block.number + 1);
        governor.castVote(proposalId, 1);
        vm.roll(block.number + 14);

        vm.startPrank(manager);
        governor.queue(targets, values, calldatas, keccak256("Test"));
        vm.warp(block.timestamp + _elapsedAfterQueuing);
        governor.execute(targets, values, calldatas, keccak256("Test"));
        vm.stopPrank();

        assertEq(uint256(governor.state(proposalId)), uint256(IGovernorUpgradeable.ProposalState.Executed));
        vm.prank(_managerOrTimelock(_actorSeed));
        vm.expectRevert("Governor: proposal not active");
        governor.cancel(targets, values, calldatas, keccak256("Test"));
    }

    function test_RevertIf_ProposalDoesntExist(uint256 _actorSeed) public virtual {
        address[] memory targets = new address[](1);
        targets[0] = address(this);
        uint256[] memory values = new uint256[](1);
        bytes[] memory calldatas = new bytes[](1);
        calldatas[0] = abi.encodeWithSelector(this.executeCallback.selector);

        vm.prank(_managerOrTimelock(_actorSeed));
        vm.expectRevert("Governor: unknown proposal id");
        governor.cancel(targets, values, calldatas, keccak256("Test"));
    }
}

contract CancelWithModule is OptimismGovernorTest {
    function testFuzz_CancelProposalAfterSucceedingButBeforeQueuing(
        address _voter,
        uint256 _proposalTargetCalldata,
        uint256 _elapsedAfterQueuing,
        uint256 _actorSeed
    ) public virtual {
        _elapsedAfterQueuing = bound(_elapsedAfterQueuing, timelockDelay, type(uint208).max);
        _mintAndDelegate(_voter, 100e18);
        bytes memory proposalData = _formatProposalData(_proposalTargetCalldata);
        uint256 snapshot = block.number + governor.votingDelay();
        uint256 deadline = snapshot + governor.votingPeriod();
        string memory reason = "a nice reason";
        vm.deal(address(manager), 100 ether);

        vm.prank(manager);
        uint256 proposalId = governor.proposeWithModule(VotingModule(module), proposalData, description, 1);

        vm.roll(snapshot + 1);

        // Vote for option 1
        uint256[] memory optionVotes = new uint256[](1);
        optionVotes[0] = 1;
        bytes memory params = abi.encode(optionVotes);

        vm.prank(_voter);
        governor.castVoteWithReasonAndParams(proposalId, uint8(VoteType.For), reason, params);

        vm.roll(deadline + 1);

        vm.expectEmit();
        emit ProposalCanceled(proposalId);
        vm.prank(_managerOrTimelock(_actorSeed));
        governor.cancelWithModule(VotingModule(module), proposalData, keccak256(bytes(description)));
        assertEq(uint256(governor.state(proposalId)), uint256(IGovernorUpgradeable.ProposalState.Canceled));
    }

    function testFuzz_CancelProposalAfterQueuing(
        address _voter,
        uint256 _proposalTargetCalldata,
        uint256 _elapsedAfterQueuing,
        uint256 _actorSeed
    ) public virtual {
        _elapsedAfterQueuing = bound(_elapsedAfterQueuing, timelockDelay, type(uint208).max);
        _mintAndDelegate(_voter, 100e18);
        bytes memory proposalData = _formatProposalData(_proposalTargetCalldata);
        uint256 snapshot = block.number + governor.votingDelay();
        uint256 deadline = snapshot + governor.votingPeriod();
        string memory reason = "a nice reason";
        vm.deal(address(manager), 100 ether);

        vm.prank(manager);
        uint256 proposalId = governor.proposeWithModule(VotingModule(module), proposalData, description, 1);

        vm.roll(snapshot + 1);

        // Vote for option 1
        uint256[] memory optionVotes = new uint256[](1);
        optionVotes[0] = 1;
        bytes memory params = abi.encode(optionVotes);

        vm.prank(_voter);
        governor.castVoteWithReasonAndParams(proposalId, uint8(VoteType.For), reason, params);

        vm.roll(deadline + 1);

        vm.prank(manager);
        governor.queueWithModule(VotingModule(module), proposalData, keccak256(bytes(description)));
        vm.warp(block.timestamp + _elapsedAfterQueuing);

        assertEq(uint256(governor.state(proposalId)), uint256(IGovernorUpgradeable.ProposalState.Queued));
        vm.expectEmit();
        emit ProposalCanceled(proposalId);
        vm.prank(_managerOrTimelock(_actorSeed));
        governor.cancelWithModule(VotingModule(module), proposalData, keccak256(bytes(description)));
        assertEq(uint256(governor.state(proposalId)), uint256(IGovernorUpgradeable.ProposalState.Canceled));
    }

    function test_CancelsProposalBeforeVoteEnd(uint256 _actorSeed) public virtual {
        bytes memory proposalData = _formatProposalData(0);

        vm.prank(manager);
        uint256 proposalId = governor.proposeWithModule(VotingModule(module), proposalData, description, 1);

        vm.expectEmit();
        emit ProposalCanceled(proposalId);
        vm.prank(_managerOrTimelock(_actorSeed));
        governor.cancelWithModule(VotingModule(module), proposalData, keccak256(bytes(description)));

        assertEq(uint8(governor.state(proposalId)), uint8(ProposalState.Canceled));
    }

    function testFuzz_RevertIf_CancelProposalAfterExecution(
        address _voter,
        uint256 _proposalTargetCalldata,
        uint256 _elapsedAfterQueuing,
        uint256 _actorSeed
    ) public virtual {
        _elapsedAfterQueuing = bound(_elapsedAfterQueuing, timelockDelay, type(uint208).max);
        _mintAndDelegate(_voter, 100e18);
        bytes memory proposalData = _formatProposalData(_proposalTargetCalldata);
        uint256 snapshot = block.number + governor.votingDelay();
        uint256 deadline = snapshot + governor.votingPeriod();
        string memory reason = "a nice reason";
        vm.deal(address(manager), 100 ether);

        vm.prank(manager);
        uint256 proposalId = governor.proposeWithModule(VotingModule(module), proposalData, description, 1);

        vm.roll(snapshot + 1);

        // Vote for option 1
        uint256[] memory optionVotes = new uint256[](1);
        optionVotes[0] = 1;
        bytes memory params = abi.encode(optionVotes);

        vm.prank(_voter);
        governor.castVoteWithReasonAndParams(proposalId, uint8(VoteType.For), reason, params);

        vm.roll(deadline + 1);

        vm.prank(manager);
        governor.queueWithModule(VotingModule(module), proposalData, keccak256(bytes(description)));
        vm.warp(block.timestamp + _elapsedAfterQueuing);

        vm.prank(manager);
        vm.expectEmit();
        emit ProposalExecuted(proposalId);
        governor.executeWithModule(VotingModule(module), proposalData, keccak256(bytes(description)));
        assertEq(uint8(governor.state(proposalId)), uint8(ProposalState.Executed));
        assertEq(targetFake.number(), _proposalTargetCalldata);
        assertEq(uint256(governor.state(proposalId)), uint256(IGovernorUpgradeable.ProposalState.Executed));

        vm.prank(_managerOrTimelock(_actorSeed));
        vm.expectRevert("Governor: proposal not active");
        governor.cancelWithModule(VotingModule(module), proposalData, keccak256(bytes(description)));
    }

    function testFuzz_RevertIf_ProposalDoesntExist(bytes memory proposalData, uint256 _actorSeed) public virtual {
        vm.prank(_managerOrTimelock(_actorSeed));
        vm.expectRevert("Governor: unknown proposal id");
        governor.cancelWithModule(VotingModule(module), proposalData, keccak256(bytes(description)));
    }

    function test_RevertIf_proposalNotActive() public virtual {
        bytes memory proposalData = _formatProposalData(0);

        vm.prank(manager);
        uint256 proposalId = governor.proposeWithModule(VotingModule(module), proposalData, description, 1);
        vm.startPrank(manager);
        governor.cancelWithModule(VotingModule(module), proposalData, keccak256(bytes(description)));

        vm.expectRevert("Governor: proposal not active");
        governor.cancelWithModule(VotingModule(module), proposalData, keccak256(bytes(description)));
        vm.stopPrank();
        assertEq(uint8(governor.state(proposalId)), uint8(ProposalState.Canceled));
    }
}

contract CancelWithOptimisticModule is OptimismGovernorTest {
    function testFuzz_CancelsAProposalSuccessfully(uint256 _elapsedAfterQueuing, uint256 _actorSeed) public {
        _elapsedAfterQueuing = bound(_elapsedAfterQueuing, timelockDelay, type(uint208).max);
        uint256 snapshot = block.number + governor.votingDelay();
        uint256 deadline = snapshot + governor.votingPeriod();
        bytes memory proposalData = abi.encode(OptimisticProposalSettings(1200, false));
        vm.prank(_managerOrTimelock(_actorSeed));
        uint256 proposalId = governor.proposeWithModule(optimisticModule, proposalData, description, 2);
        vm.roll(deadline + 1);

        vm.expectEmit();
        emit ProposalCanceled(proposalId);
        vm.prank(_managerOrTimelock(_actorSeed));
        governor.cancelWithModule(optimisticModule, proposalData, keccak256(bytes(description)));
        assertEq(uint256(governor.state(proposalId)), uint256(IGovernorUpgradeable.ProposalState.Canceled));
    }
}

contract UpdateTimelock is OptimismGovernorTest {
    function testFuzz_UpdateTimelock(uint256 _elapsedAfterQueuing, address _newTimelock) public {
        _elapsedAfterQueuing = bound(_elapsedAfterQueuing, timelockDelay, type(uint208).max);
        vm.prank(minter);
        govToken.mint(address(this), 1e30);
        govToken.delegate(address(this));
        vm.deal(address(manager), 100 ether);

        address[] memory targets = new address[](1);
        targets[0] = address(governor);
        uint256[] memory values = new uint256[](1);
        bytes[] memory calldatas = new bytes[](1);
        calldatas[0] = abi.encodeWithSelector(governor.updateTimelock.selector, address(_newTimelock));

        vm.startPrank(manager);
        governor.setVotingDelay(0);
        governor.setVotingPeriod(14);

        vm.stopPrank();
        vm.prank(manager);
        uint256 proposalId = governor.propose(targets, values, calldatas, "Test");

        vm.roll(block.number + 1);
        governor.castVote(proposalId, 1);
        vm.roll(block.number + 14);

        vm.prank(manager);
        governor.queue(targets, values, calldatas, keccak256("Test"));
        vm.warp(block.timestamp + _elapsedAfterQueuing);

        vm.prank(manager);
        governor.execute(targets, values, calldatas, keccak256("Test"));
        assertEq(governor.timelock(), address(_newTimelock));
    }

    function testFuzz_RevertIf_NotTimelock(address _actor, address _newTimelock) public {
        vm.assume(_actor != governor.timelock() && _actor != proxyAdmin);
        vm.prank(_actor);
        vm.expectRevert("Governor: onlyGovernance");
        governor.updateTimelock(TimelockControllerUpgradeable(payable(_newTimelock)));
    }
}

contract Quorum is OptimismGovernorTest {
    function test_CorrectlyCalculatesQuorum(address _voter, uint208 _amount) public virtual {
        _mintAndDelegate(_voter, _amount);
        address[] memory targets = new address[](1);
        targets[0] = address(this);
        uint256[] memory values = new uint256[](1);
        bytes[] memory calldatas = new bytes[](1);
        calldatas[0] = abi.encodeWithSelector(this.executeCallback.selector);

        vm.prank(manager);
        uint256 proposalId = governor.propose(targets, values, calldatas, "Test");

        vm.roll(block.number + governor.votingDelay() + 1);

        uint256 supply = govToken.totalSupply();
        uint256 quorum = governor.quorum(proposalId);
        assertEq(quorum, (supply * 3) / 10);
    }
}

contract QuorumReached is OptimismGovernorTest {
    function test_CorrectlyReturnsQuorumStatus(address _voter, address _voter2) public virtual {
        vm.assume(_voter != _voter2);
        _mintAndDelegate(_voter, 30e18);
        _mintAndDelegate(_voter2, 100e18);
        address[] memory targets = new address[](1);
        targets[0] = address(this);
        uint256[] memory values = new uint256[](1);
        bytes[] memory calldatas = new bytes[](1);
        calldatas[0] = abi.encodeWithSelector(this.executeCallback.selector);

        vm.prank(manager);
        uint256 proposalId = governor.propose(targets, values, calldatas, "Test");

        uint256 snapshot = block.number + governor.votingDelay();
        vm.roll(snapshot + 1);

        assertFalse(governor.quorumReached(proposalId));

        vm.prank(_voter);
        governor.castVote(proposalId, 1);

        assertFalse(governor.quorumReached(proposalId));

        vm.prank(_voter2);
        governor.castVote(proposalId, 1);

        assertTrue(governor.quorumReached(proposalId));
    }
}

contract CastVote is OptimismGovernorTest {
    function testFuzz_VoteSucceeded(address _voter, address _voter2) public virtual {
        vm.assume(_voter != _voter2);
        _mintAndDelegate(_voter, 100e18);
        _mintAndDelegate(_voter2, 100e18);
        vm.prank(manager);
        proposalTypesConfigurator.setProposalType(0, 3_000, 9_910, "Default", "Lorem Ipsum", address(0));
        address[] memory targets = new address[](1);
        targets[0] = address(this);
        uint256[] memory values = new uint256[](1);
        bytes[] memory calldatas = new bytes[](1);
        calldatas[0] = abi.encodeWithSelector(this.executeCallback.selector);

        vm.prank(manager);
        uint256 proposalId = governor.propose(targets, values, calldatas, "Test");

        uint256 snapshot = block.number + governor.votingDelay();
        vm.roll(snapshot + 1);

        vm.prank(_voter);
        governor.castVote(proposalId, 1);
        vm.prank(_voter2);
        governor.castVote(proposalId, 0);

        assertFalse(governor.voteSucceeded(proposalId));

        vm.prank(manager);
        proposalId = governor.propose(targets, values, calldatas, "Test2");

        snapshot = block.number + governor.votingDelay();
        vm.roll(snapshot + 1);

        vm.prank(_voter);
        governor.castVote(proposalId, 1);

        assertTrue(governor.voteSucceeded(proposalId));
    }
}

contract CastVoteWithReasonAndParams is OptimismGovernorTest {
    function test_CastVoteWithModule(address _voter, address _voter2) public virtual {
        vm.assume(_voter != _voter2);
        _mintAndDelegate(_voter, 1e18);
        _mintAndDelegate(_voter2, 1e20);
        bytes memory proposalData = _formatProposalData(0);
        uint256 snapshot = block.number + governor.votingDelay();
        uint256 weight = govToken.getVotes(_voter);
        string memory reason = "a nice reason";

        vm.prank(manager);
        uint256 proposalId = governor.proposeWithModule(VotingModule(module), proposalData, description, 1);

        vm.roll(snapshot + 1);

        // Vote for option 0
        uint256[] memory optionVotes = new uint256[](1);
        bytes memory params = abi.encode(optionVotes);

        vm.prank(_voter);
        vm.expectEmit(true, false, false, true);
        emit VoteCastWithParams(_voter, proposalId, uint8(VoteType.For), weight, reason, params);
        governor.castVoteWithReasonAndParams(proposalId, uint8(VoteType.For), reason, params);

        weight = govToken.getVotes(_voter2);
        vm.prank(_voter2);
        vm.expectEmit(true, false, false, true);
        emit VoteCastWithParams(_voter2, proposalId, uint8(VoteType.Against), weight, reason, params);
        governor.castVoteWithReasonAndParams(proposalId, uint8(VoteType.Against), reason, params);

        (uint256 againstVotes, uint256 forVotes, uint256 abstainVotes) = governor.proposalVotes(proposalId);

        assertEq(againstVotes, 1e20);
        assertEq(forVotes, 1e18);
        assertEq(abstainVotes, 0);
        assertFalse(governor.voteSucceeded(proposalId));
        assertEq(module._proposals(proposalId).optionVotes[0], 1e18);
        assertEq(module._proposals(proposalId).optionVotes[1], 0);
        assertTrue(governor.hasVoted(proposalId, _voter));
        assertEq(module.getAccountTotalVotes(proposalId, _voter), optionVotes.length);
        assertTrue(governor.hasVoted(proposalId, _voter2));
        assertEq(module.getAccountTotalVotes(proposalId, _voter2), 0);
    }

    function test_RevertIf_voteNotActive(address _voter) public virtual {
        _mintAndDelegate(_voter, 100e18);
        bytes memory proposalData = _formatProposalData(0);
        string memory reason = "a nice reason";

        vm.prank(manager);
        uint256 proposalId = governor.proposeWithModule(VotingModule(module), proposalData, description, 1);

        // Vote for option 0
        uint256[] memory optionVotes = new uint256[](1);
        bytes memory params = abi.encode(optionVotes);

        vm.prank(_voter);
        vm.expectRevert("Governor: vote not currently active");
        governor.castVoteWithReasonAndParams(proposalId, uint8(VoteType.For), reason, params);
    }

    function test_HasVoted(address _voter) public virtual {
        _mintAndDelegate(_voter, 100e18);
        bytes memory proposalData = _formatProposalData(0);
        uint256 snapshot = block.number + governor.votingDelay();
        string memory reason = "a nice reason";

        vm.prank(manager);
        uint256 proposalId = governor.proposeWithModule(VotingModule(module), proposalData, description, 1);

        vm.roll(snapshot + 1);

        // Vote for option 0
        uint256[] memory optionVotes = new uint256[](1);
        bytes memory params = abi.encode(optionVotes);

        vm.prank(_voter);
        governor.castVoteWithReasonAndParams(proposalId, uint8(VoteType.For), reason, params);

        assertTrue(governor.hasVoted(proposalId, _voter));
    }
}

contract EditProposalType is OptimismGovernorTest {
    function testFuzz_EditProposalTypeByManagerOrTimelock(uint256 _actorSeed) public virtual {
        vm.startPrank(_managerOrTimelock(_actorSeed));
        proposalTypesConfigurator.setProposalType(0, 3_000, 9_910, "Default", "Lorem Ipsum", address(0));
        proposalTypesConfigurator.setProposalType(1, 3_000, 9_910, "Default 2", "Lorem Ipsum 2", address(0));

        address[] memory targets = new address[](1);
        targets[0] = address(this);
        uint256[] memory values = new uint256[](1);
        bytes[] memory calldatas = new bytes[](1);
        calldatas[0] = abi.encodeWithSelector(this.executeCallback.selector);

        uint256 proposalId = governor.propose(targets, values, calldatas, "Test");
        assertEq(governor.proposals(proposalId).proposalType, 0);

        vm.expectEmit();
        emit ProposalTypeUpdated(proposalId, 1);
        governor.editProposalType(proposalId, 1);

        assertEq(governor.proposals(proposalId).proposalType, 1);

        vm.stopPrank();
    }

    function test_RevertIf_NotManagerOrTimelock(address _actor) public virtual {
        vm.assume(_actor != manager && _actor != governor.timelock() && _actor != proxyAdmin);
        address[] memory targets = new address[](1);
        targets[0] = address(this);
        uint256[] memory values = new uint256[](1);
        bytes[] memory calldatas = new bytes[](1);
        calldatas[0] = abi.encodeWithSelector(this.executeCallback.selector);

        vm.prank(manager);
        uint256 proposalId = governor.propose(targets, values, calldatas, "Test");

        vm.expectRevert(NotManagerOrTimelock.selector);
        vm.prank(_actor);
        governor.editProposalType(proposalId, 1);
    }

    function testFuzz_RevertIf_InvalidProposalId(uint256 _actorSeed) public virtual {
        bytes memory proposalData = _formatProposalData(0);
        uint256 proposalId =
            governor.hashProposalWithModule(address(module), proposalData, keccak256(bytes(description)));

        vm.prank(_managerOrTimelock(_actorSeed));
        vm.expectRevert(InvalidProposalId.selector);
        governor.editProposalType(proposalId, 1);
    }

    function testFuzz_RevertIf_InvalidProposalType(uint256 _actorSeed) public virtual {
        vm.startPrank(manager);

        address[] memory targets = new address[](1);
        targets[0] = address(this);
        uint256[] memory values = new uint256[](1);
        bytes[] memory calldatas = new bytes[](1);
        calldatas[0] = abi.encodeWithSelector(this.executeCallback.selector);

        uint256 proposalId = governor.propose(targets, values, calldatas, "Test");
        assertEq(governor.proposals(proposalId).proposalType, 0);
        vm.stopPrank();
        vm.prank(_managerOrTimelock(_actorSeed));
        vm.expectRevert(abi.encodeWithSelector(InvalidProposalType.selector, 3));
        governor.editProposalType(proposalId, 3);
    }
}

contract VoteSucceeded is OptimismGovernorTest {
    function test_QuorumReachedAndVoteSucceeded(address _voter) public virtual {
        _mintAndDelegate(_voter, 100e18);
        bytes memory proposalData = _formatProposalData(0);
        uint256 snapshot = block.number + governor.votingDelay();
        string memory reason = "a nice reason";

        vm.prank(manager);
        uint256 proposalId = governor.proposeWithModule(VotingModule(module), proposalData, description, 1);

        vm.roll(snapshot + 1);

        // Vote for option 0
        uint256[] memory optionVotes = new uint256[](1);
        bytes memory params = abi.encode(optionVotes);

        vm.prank(_voter);
        governor.castVoteWithReasonAndParams(proposalId, uint8(VoteType.For), reason, params);

        assertTrue(governor.quorum(proposalId) != 0);
        assertTrue(governor.quorumReached(proposalId));
        assertTrue(governor.voteSucceeded(proposalId));
    }

    function test_VoteNotSucceeded(address _voter, address _voter2) public virtual {
        vm.assume(_voter != _voter2);
        _mintAndDelegate(_voter, 100e18);
        _mintAndDelegate(_voter2, 200e18);
        bytes memory proposalData = _formatProposalData(0);
        uint256 snapshot = block.number + governor.votingDelay();
        string memory reason = "a nice reason";

        vm.prank(manager);
        uint256 proposalId = governor.proposeWithModule(VotingModule(module), proposalData, description, 1);

        vm.roll(snapshot + 1);

        // Vote for option 0
        uint256[] memory optionVotes = new uint256[](1);
        bytes memory params = abi.encode(optionVotes);

        vm.prank(_voter);
        governor.castVoteWithReasonAndParams(proposalId, uint8(VoteType.For), reason, params);

        vm.prank(_voter2);
        governor.castVoteWithReasonAndParams(proposalId, uint8(VoteType.Against), reason, "");

        assertTrue(governor.quorum(proposalId) != 0);
        assertFalse(governor.voteSucceeded(proposalId));
    }
}

contract SetModuleApproval is OptimismGovernorTest {
    function testFuzz_TogglesModuleApproval(address _module, uint256 _actorSeed) public {
        vm.assume(_module != address(module) && _module != address(optimisticModule));
        assertEq(governor.approvedModules(address(_module)), false);

        vm.startPrank(_managerOrTimelock(_actorSeed));
        governor.setModuleApproval(address(_module), true);
        assertEq(governor.approvedModules(address(_module)), true);

        governor.setModuleApproval(address(_module), false);
        assertEq(governor.approvedModules(address(_module)), false);
        vm.stopPrank();
    }

    function test_RevertIf_NotManagerOrTimelock(address _actor, address _module) public {
        vm.assume(_actor != manager && _actor != governor.timelock() && _actor != proxyAdmin);
        vm.prank(_actor);
        vm.expectRevert(NotManagerOrTimelock.selector);
        governor.setModuleApproval(_module, true);
    }
}

contract SetProposalDeadline is OptimismGovernorTest {
    function testFuzz_SetsProposalDeadlineAsManagerOrTimelock(uint64 _proposalDeadline, uint256 _actorSeed) public {
        uint256 proposalId = _createValidProposal();
        vm.prank(_managerOrTimelock(_actorSeed));
        governor.setProposalDeadline(proposalId, _proposalDeadline);
        assertEq(governor.proposalDeadline(proposalId), _proposalDeadline);
    }

    function testFuzz_RevertIf_NotManagerOrTimelock(address _actor, uint64 _proposalDeadline) public {
        vm.assume(_actor != manager && _actor != governor.timelock() && _actor != proxyAdmin);
        uint256 proposalId = _createValidProposal();
        vm.prank(_actor);
        vm.expectRevert(NotManagerOrTimelock.selector);
        governor.setProposalDeadline(proposalId, _proposalDeadline);
    }
}

contract SetVotingDelay is OptimismGovernorTest {
    function testFuzz_SetsVotingDelayWhenManagerOrTimelock(uint256 _votingDelay, uint256 _actorSeed) public {
        vm.prank(_managerOrTimelock(_actorSeed));
        governor.setVotingDelay(_votingDelay);
        assertEq(governor.votingDelay(), _votingDelay);
    }

    function testFuzz_RevertIf_NotManagerOrTimelock(address _actor, uint256 _votingDelay) public {
        vm.assume(_actor != manager && _actor != governor.timelock() && _actor != proxyAdmin);
        vm.expectRevert(NotManagerOrTimelock.selector);
        vm.prank(_actor);
        governor.setVotingDelay(_votingDelay);
    }
}

contract SetVotingPeriod is OptimismGovernorTest {
    function testFuzz_SetsVotingPeriodAsManagerOrTimelock(uint256 _votingPeriod, uint256 _actorSeed) public {
        _votingPeriod = bound(_votingPeriod, 1, type(uint256).max);
        vm.prank(_managerOrTimelock(_actorSeed));
        governor.setVotingPeriod(_votingPeriod);
        assertEq(governor.votingPeriod(), _votingPeriod);
    }

    function testFuzz_RevertIf_NotManagerOrTimelock(address _actor, uint256 _votingPeriod) public {
        vm.assume(_actor != manager && _actor != governor.timelock() && _actor != proxyAdmin);
        vm.expectRevert(NotManagerOrTimelock.selector);
        vm.prank(_actor);
        governor.setVotingPeriod(_votingPeriod);
    }
}

contract SetProposalThreshold is OptimismGovernorTest {
    function testFuzz_SetsProposalThresholdAsManagerOrTimelock(uint256 _proposalThreshold, uint256 _actorSeed) public {
        vm.prank(_managerOrTimelock(_actorSeed));
        governor.setProposalThreshold(_proposalThreshold);
        assertEq(governor.proposalThreshold(), _proposalThreshold);
    }

    function testFuzz_RevertIf_NotManagerOrTimelock(address _actor, uint256 _proposalThreshold) public {
        vm.assume(_actor != manager && _actor != governor.timelock() && _actor != proxyAdmin);
        vm.expectRevert(NotManagerOrTimelock.selector);
        vm.prank(_actor);
        governor.setProposalThreshold(_proposalThreshold);
    }
}

contract SetManager is OptimismGovernorTest {
    function testFuzz_SetsNewManager(address _newManager, uint256 _actorSeed) public {
        vm.prank(_managerOrTimelock(_actorSeed));
        vm.expectEmit();
        emit ManagerSet(manager, _newManager);
        governor.setManager(_newManager);
        assertEq(governor.manager(), _newManager);
    }

    function testFuzz_RevertIf_NotManager(address _actor, address _newManager) public {
        vm.assume(_actor != manager && _actor != governor.timelock() && _actor != proxyAdmin);
        vm.prank(_actor);
        vm.expectRevert(NotManagerOrTimelock.selector);
        governor.setManager(_newManager);
    }
}

contract UpgradeTo is OptimismGovernorTest {
    function test_UpgradesToNewImplementationAddress() public {
        address _newImplementation = address(new OptimismGovernor());
        vm.startPrank(proxyAdmin);
        TransparentUpgradeableProxy(payable(governorProxy)).upgradeTo(_newImplementation);
        assertEq(TransparentUpgradeableProxy(payable(governorProxy)).implementation(), _newImplementation);
        vm.stopPrank();
    }

    function testFuzz_RevertIf_NotProxyAdmin(address _actor) public {
        vm.assume(_actor != proxyAdmin);
        address _newImplementation = address(new OptimismGovernor());
        vm.prank(_actor);
        vm.expectRevert(bytes(""));
        TransparentUpgradeableProxy(payable(governorProxy)).upgradeTo(_newImplementation);
    }
}

contract UpgradeToLive is OptimismGovernorTest {
    OptimismGovernor governorProxyOP = OptimismGovernor(payable(0xcDF27F107725988f2261Ce2256bDfCdE8B382B10));
    address proxyAdminOP = 0x2501c477D0A35545a387Aa4A3EEe4292A9a8B3F0;

    function setUp() public override {
        vm.createSelectFork(vm.rpcUrl("https://mainnet.optimism.io"));
    }

    function test_UpgradesToNewImplementationAddress() public {
        // https://vote.optimism.io/proposals/61005589785236655268631485340221675868668620091725777228538771284249388228706
        assertEq(
            uint8(governorProxyOP.state(61005589785236655268631485340221675868668620091725777228538771284249388228706)),
            uint8(ProposalState.Succeeded)
        );

        IProposalTypesConfigurator.ProposalType[] memory proposalTypes =
            new IProposalTypesConfigurator.ProposalType[](1);
        proposalTypes[0] = IProposalTypesConfigurator.ProposalType({
            quorum: 3000,
            approvalThreshold: 5100,
            name: "Default",
            description: "Default",
            module: address(0)
        });

        address _newImplementation = address(new OptimismGovernor());
        ProposalTypesConfigurator _newProposalTypesConfigurator = new ProposalTypesConfigurator();
        _newProposalTypesConfigurator.initialize(address(governorProxyOP), proposalTypes);
        Timelock timelock = new Timelock();
        timelock.initialize(14, address(governorProxyOP), address(0));

        vm.startPrank(proxyAdminOP);
        TransparentUpgradeableProxy(payable(address(governorProxyOP))).upgradeToAndCall(
            _newImplementation,
            abi.encodeWithSelector(
                OptimismGovernor.reinitialize.selector,
                0x7f08F3095530B67CdF8466B7a923607944136Df0,
                0x1b7CA7437748375302bAA8954A2447fC3FBE44CC,
                _newProposalTypesConfigurator,
                TimelockControllerUpgradeable(payable(address(timelock)))
            )
        );
        assertEq(TransparentUpgradeableProxy(payable(address(governorProxyOP))).implementation(), _newImplementation);
        vm.stopPrank();
        assertEq(governorProxyOP.VERSION(), 4);
        assertEq(address(governorProxyOP.alligator()), 0x7f08F3095530B67CdF8466B7a923607944136Df0);
        assertEq(address(governorProxyOP.VOTABLE_SUPPLY_ORACLE()), 0x1b7CA7437748375302bAA8954A2447fC3FBE44CC);
        assertEq(address(governorProxyOP.PROPOSAL_TYPES_CONFIGURATOR()), address(_newProposalTypesConfigurator));
        assertEq(address(governorProxyOP.token()), 0x4200000000000000000000000000000000000042);

        // https://vote.optimism.io/proposals/61005589785236655268631485340221675868668620091725777228538771284249388228706
        (uint256 againstVotes, uint256 forVotes, uint256 abstainVotes) =
            governorProxyOP.proposalVotes(61005589785236655268631485340221675868668620091725777228538771284249388228706);
        assertEq(againstVotes, 0);
        assertEq(forVotes, 35737530126676264762561269);
        assertEq(abstainVotes, 5861007290433212512380436);

        assertEq(
            uint8(governorProxyOP.state(61005589785236655268631485340221675868668620091725777228538771284249388228706)),
            uint8(ProposalState.Executed)
        );

        // https://vote.optimism.io/proposals/105090569675606228680479820654354019470447822380910214626164858605991232311940
        (againstVotes, forVotes, abstainVotes) = governorProxyOP.proposalVotes(
            105090569675606228680479820654354019470447822380910214626164858605991232311940
        );
        assertEq(againstVotes, 29821545007390871389189952);
        assertEq(forVotes, 17007275354046121960170029);
        assertEq(abstainVotes, 3487066530234316527174422);

        assertEq(
            uint8(governorProxyOP.state(105090569675606228680479820654354019470447822380910214626164858605991232311940)),
            uint8(ProposalState.Defeated)
        );
    }

    function testFuzz_RevertIf_NotProxyAdmin(address _actor) public {
        vm.assume(_actor != proxyAdminOP);
        address _newImplementation = address(new OptimismGovernor());
        vm.prank(_actor);
        vm.expectRevert(bytes(""));
        TransparentUpgradeableProxy(payable(address(governorProxyOP))).upgradeTo(_newImplementation);
    }

    function test_ProposeAfterReinitialization() public virtual {
        IProposalTypesConfigurator.ProposalType[] memory proposalTypes =
            new IProposalTypesConfigurator.ProposalType[](1);

        // 1. Set the quorum and approval threshold to 0, allowing any proposal to pass.
        proposalTypes[0] = IProposalTypesConfigurator.ProposalType(0, 0, "Default", "Lorem Ipsum", address(0));

        address _newImplementation = address(new OptimismGovernor());
        ProposalTypesConfigurator _newProposalTypesConfigurator = new ProposalTypesConfigurator();
        _newProposalTypesConfigurator.initialize(address(governorProxyOP), proposalTypes);
        Timelock timelock = new Timelock();
        timelock.initialize(14, address(governorProxyOP), address(0));

        vm.prank(proxyAdminOP);
        TransparentUpgradeableProxy(payable(address(governorProxyOP))).upgradeToAndCall(
            _newImplementation,
            abi.encodeWithSelector(
                OptimismGovernor.reinitialize.selector,
                0x7f08F3095530B67CdF8466B7a923607944136Df0,
                0x1b7CA7437748375302bAA8954A2447fC3FBE44CC,
                _newProposalTypesConfigurator,
                TimelockControllerUpgradeable(payable(address(timelock)))
            )
        );

        assertEq(governorProxyOP.VERSION(), 4);
        address managerOfGovernor = governorProxyOP.manager();
        address[] memory targets = new address[](1);
        targets[0] = address(targetFake);
        uint256[] memory values = new uint256[](1);
        bytes[] memory calldatas = new bytes[](1);
        calldatas[0] = abi.encodeWithSelector(ExecutionTargetFake.setNumber.selector, 0);
        vm.startPrank(managerOfGovernor);
        governorProxyOP.setVotingDelay(0);
        governorProxyOP.setVotingPeriod(14);
        vm.stopPrank();
        vm.prank(managerOfGovernor);

        uint256 proposalId = governorProxyOP.propose(targets, values, calldatas, "Test", 0);
<<<<<<< HEAD

        // pass voting delay
=======
>>>>>>> 0be7f6f5
        vm.roll(block.number + 1);

        governorProxyOP.castVote(proposalId, 1);

<<<<<<< HEAD
        // pass voting period
=======
>>>>>>> 0be7f6f5
        vm.roll(block.number + 14);

        assertEq(uint256(governorProxyOP.state(proposalId)), uint256(IGovernorUpgradeable.ProposalState.Succeeded));
        vm.prank(managerOfGovernor);

        governorProxyOP.queue(targets, values, calldatas, keccak256("Test"));
<<<<<<< HEAD
        assertEq(uint256(governorProxyOP.state(proposalId)), uint256(IGovernorUpgradeable.ProposalState.Queued));

        // pass timelock delay
        vm.warp(block.timestamp + 14);

        governorProxyOP.execute(targets, values, calldatas, keccak256("Test"));
        assertEq(uint256(governorProxyOP.state(proposalId)), uint256(IGovernorUpgradeable.ProposalState.Executed));
=======

        assertEq(uint256(governorProxyOP.state(proposalId)), uint256(IGovernorUpgradeable.ProposalState.Queued));
>>>>>>> 0be7f6f5
    }
}<|MERGE_RESOLUTION|>--- conflicted
+++ resolved
@@ -2419,26 +2419,18 @@
         vm.prank(managerOfGovernor);
 
         uint256 proposalId = governorProxyOP.propose(targets, values, calldatas, "Test", 0);
-<<<<<<< HEAD
-
         // pass voting delay
-=======
->>>>>>> 0be7f6f5
         vm.roll(block.number + 1);
 
         governorProxyOP.castVote(proposalId, 1);
 
-<<<<<<< HEAD
         // pass voting period
-=======
->>>>>>> 0be7f6f5
         vm.roll(block.number + 14);
 
         assertEq(uint256(governorProxyOP.state(proposalId)), uint256(IGovernorUpgradeable.ProposalState.Succeeded));
         vm.prank(managerOfGovernor);
 
         governorProxyOP.queue(targets, values, calldatas, keccak256("Test"));
-<<<<<<< HEAD
         assertEq(uint256(governorProxyOP.state(proposalId)), uint256(IGovernorUpgradeable.ProposalState.Queued));
 
         // pass timelock delay
@@ -2446,9 +2438,5 @@
 
         governorProxyOP.execute(targets, values, calldatas, keccak256("Test"));
         assertEq(uint256(governorProxyOP.state(proposalId)), uint256(IGovernorUpgradeable.ProposalState.Executed));
-=======
-
-        assertEq(uint256(governorProxyOP.state(proposalId)), uint256(IGovernorUpgradeable.ProposalState.Queued));
->>>>>>> 0be7f6f5
     }
 }