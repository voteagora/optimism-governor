--- conflicted
+++ resolved
@@ -505,11 +505,7 @@
         );
         super.standardCastVote(authority);
 
-<<<<<<< HEAD
         _castVoteAssertions(authority, proxy, votesToCast, initWeightCast, initForVotes, initWeights);
-=======
-        _castVoteAssertions(authority, proxy, votesToCast, k, initWeightCast, initForVotes, initWeights, isStandardVote);
->>>>>>> d983b02b
     }
 
     function standardCastVoteWithReason(address[] memory authority, string memory reason) public virtual override {
@@ -531,11 +527,7 @@
         );
         super.standardCastVoteWithReason(authority, reason);
 
-<<<<<<< HEAD
         _castVoteAssertions(authority, proxy, votesToCast, initWeightCast, initForVotes, initWeights);
-=======
-        _castVoteAssertions(authority, proxy, votesToCast, k, initWeightCast, initForVotes, initWeights, isStandardVote);
->>>>>>> d983b02b
     }
 
     function standardCastVoteWithReasonAndParams(address[] memory authority, string memory reason, bytes memory params)
@@ -561,11 +553,7 @@
         );
         super.standardCastVoteWithReasonAndParams(authority, reason, params);
 
-<<<<<<< HEAD
         _castVoteAssertions(authority, proxy, votesToCast, initWeightCast, initForVotes, initWeights);
-=======
-        _castVoteAssertions(authority, proxy, votesToCast, k, initWeightCast, initForVotes, initWeights, isStandardVote);
->>>>>>> d983b02b
     }
 
     mapping(address proxy => uint256) public votesToCast_;
